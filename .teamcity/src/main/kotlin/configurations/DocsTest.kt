--- conflicted
+++ resolved
@@ -59,11 +59,7 @@
     model: CIBuildModel,
     stage: Stage,
     val os: Os,
-<<<<<<< HEAD
-    val testJava: JvmCategory,
-=======
     testJava: JvmCategory,
->>>>>>> 6311cb1a
     testTypes: List<DocsTestType>
 ) : Project({
     id(asDocsTestId(model, os))
@@ -93,11 +89,7 @@
 }
 
 class DocsTestTrigger(model: CIBuildModel, docsTestProject: DocsTestProject) : BaseGradleBuildType(init = {
-<<<<<<< HEAD
-    id("${model.projectId}_DocsTest_${docsTestProject.testJava.version.name.toCapitalized()}_${docsTestProject.os.asName()}_Trigger")
-=======
     id("${asDocsTestId(model, docsTestProject.os)}_Trigger")
->>>>>>> 6311cb1a
     name = docsTestProject.name + " (Trigger)"
     type = Type.COMPOSITE
 
