# -*- mode: yaml -*-
manifest:
  version: 1.0

# The `automations` section lists automations to run on PRs in this repository.
# Each automation has an `if` key that defines conditions to run the automation,
# as well as a `run` key with the actions to do. All the conditions need to be true
# for the actions to run (there is an implicit AND relation between
# the conditions on each line).  Each condition is specified as a Jinja expression.  You
# can also use the constant `true` if you want to always run the actions.

# Each automation is independent of the others.  Every time a PR is opened or changed,
# the conditions are evaluated and the actions are executed one by one in order
# if all the conditions pass.  You can define multiple automations in a .cm file, but
# each automation name should be unique within the file.

# Every action only runs if a JVM team member is the author of the change, for testing purposes.
automations:

  # Add the a:documentation label to docs-only changes
  docs_only:
    if:
      - {{ author.using_gitstream }}
      - {{ is.docs }}
    run:
      - action: add-label@v1
        args:
          label: 'a:documentation'
  # Add the a:chore label and auto-approve formatting-only changes
  formatting_only:
    if:
      - {{ author.using_gitstream }}
      - {{ is.formatting }}
    run:
      - action: add-label@v1
        args:
          label: 'a:chore'
      - action: approve@v1

  # Label changes by affected platforms (in blue)
  {% for platform in platforms %}
  label_platform_{{ platform.name }}:
    if:
<<<<<<< HEAD
      - {{ author.using_gitstream }}
      - {{ is.platform.jvm }}
    run:
      - action: add-label@v1
        args:
          label: 'platform:jvm'
          color: '0000FF'
  label_platform_cc:
    if:
      - {{ author.using_gitstream }}
      - {{ is.platform.cc }}
    run:
      - action: add-label@v1
        args:
          label: 'platform:configuration-cache'
          color: '0000FF'
  label_platform_execution:
    if:
      - {{ author.using_gitstream }}
      - {{ is.platform.execution }}
    run:
      - action: add-label@v1
        args:
          label: 'platform:execution'
=======
      - {{ author.on_jvm_team }}
      - {{ files | match(list=platform.subprojects) | some }}
    run:
      - action: add-label@v1
        args:
          label: 'platform:{{ platform.name }}'
>>>>>>> 05bc036e
          color: '0000FF'
  {% endfor %}

  # Call out PRs that change the build script (and will be longer to checkout and review)
  label_build_script_change:
    if:
      - {{ author.using_gitstream }}
      - {{ is.build_script_change }}
    run:
      - action: add-label@v1
        args:
          label: 'build-script-change'
          color: 'E94637'

# To simplify the automations section, some calculations are placed under unique YAML keys defined here.
# Read the "|" not as "or", but as a "pipe", taking the output of the previous command and passing it to the next command.

# The results of these calculations are assigned to `is.formatting`, `is.docs` and `is.tests`.
is:
  formatting: {{ source.diff.files | isFormattingChange }}
  docs: {{ (files | allDocs) or (files | match(regex=r/\.adoc$/) | every) }} # This won't catch a mix of .adoc and non .adoc changes, see: https://github.com/linear-b/gitstream/issues/93
  tests: {{ files | allTests }}

  # Also just an approximation
  build_script_change: {{ files | reject(regex=r/\/src\/(samples|snippets)\//) | match(list=build_logic_files) | some }}

build_logic_files:
  - 'build.gradle.kts'
  - 'build.gradle'
  - 'settings.gradle.kts'
  - 'settings.gradle'

# Perhaps a task could generate this list from the CODEOWNERS, or both this and CODEOWNERS could be generated from different single source of truth?
platforms:
  - build_infrastructure:
    name: 'build-infrastructure'
    subprojects:
      - 'subprojects/architecture-test/'
      - 'subprojects/build-scan-performance/'
      - 'subprojects/distributions-basics/'
      - 'subprojects/distributions-core/'
      - 'subprojects/distributions-dependencies/'
      - 'subprojects/distributions-full/'
      - 'subprojects/distributions-integ-tests/'
      - 'subprojects/distributions-jvm/'
      - 'subprojects/distributions-native/'
      - 'subprojects/distributions-publishing/'
      - 'subprojects/internal-architecture-testing/'
      - 'subprojects/internal-build-reports/'
      - 'subprojects/internal-integ-testing/'
      - 'subprojects/internal-performance-testing/'
      - 'subprojects/internal-testing/'
      - 'subprojects/build-logic/'
      - 'subprojects/build-logic-commons/'
      - 'subprojects/build-logic-settings/'
  - cc:
    name: 'configuration-cache'
    subprojects:
      - 'subprojects/instrumentation-agent'
      - 'subprojects/api-metadata/' # also core
      - 'subprojects/base-annotations/' # also core
      - 'subprojects/configuration-cache/' # also core
      - 'subprojects/installation-beacon/' # also core
      - 'subprojects/internal-instrumentation-api/' # also core
      - 'subprojects/internal-instrumentation-processor/' # also core
      - 'subprojects/kotlin-dsl/' # also core
      - 'subprojects/kotlin-dsl-integ-tests/' # also core
      - 'subprojects/kotlin-dsl-plugins/' # also core
      - 'subprojects/kotlin-dsl-provider-plugins/' # also core
  - core:
    name: 'core'
    subprojects:
      - 'subprojects/api-metadata/' # also cc
      - 'subprojects/base-annotations/' # also cc
      - 'subprojects/base-services/'
      - 'subprojects/base-services-groovy/'
      - 'subprojects/bootstrap/'
      - 'subprojects/build-cache/' # also execution
      - 'subprojects/build-cache-base/' # also execution
      - 'subprojects/build-cache-http/' # also execution
      - 'subprojects/build-cache-packaging/' # also execution
      - 'subprojects/build-option/' # also execution
      - 'subprojects/build-profile/' # also execution
      - 'subprojects/cli/'
      - 'subprojects/configuration-cache/' # also cc
      - 'subprojects/core-platform/'
      - 'subprojects/file-collections/'
      - 'subprojects/file-temp/'
      - 'subprojects/file-watching/'
      - 'subprojects/files/'
      - 'subprojects/hashing/'
      - 'subprojects/installation-beacon/' # also cc
      - 'subprojects/instrumentation-agent/'
      - 'subprojects/internal-instrumentation-api/' # also cc
      - 'subprojects/internal-instrumentation-processor/' # also cc
      - 'subprojects/kotlin-dsl/' # also cc
      - 'subprojects/kotlin-dsl-integ-tests/' # also cc
      - 'subprojects/kotlin-dsl-plugins/' # also cc
      - 'subprojects/kotlin-dsl-provider-plugins/' # also cc
      - 'subprojects/launcher/'
      - 'subprojects/logging/'
      - 'subprojects/logging-api/'
      - 'subprojects/messaging/'
      - 'subprojects/model-core/'
      - 'subprojects/model-groovy/'
      - 'subprojects/persistent-cache/'
      - 'subprojects/problems/'
      - 'subprojects/process-services/'
      - 'subprojects/snapshots/'
      - 'subprojects/worker-processes/'
      - 'subprojects/worker-services/'
      - 'subprojects/workers/'
      - 'subprojects/wrapper/'
      - 'subprojects/wrapper-shared/'
  - documentation:
    name: 'documentation'
    subprojects:
      - 'subprojects/docs/'
      - 'subprojects/docs-asciidoctor-extensions/'
      - 'subprojects/docs-asciidoctor-extensions-base/'
      - 'subprojects/samples/'
  - execution:
    name: 'execution'
    subprojects:
      - 'subprojects/build-cache/' # also core
      - 'subprojects/build-cache-base/' # also core
      - 'subprojects/build-cache-http/' # also core
      - 'subprojects/build-cache-packaging/' # also core
      - 'subprojects/build-option/' # also core
      - 'subprojects/build-profile/' # also core
      - 'subprojects/execution/'
  - extensibility:
    name: 'extensibility'
    subprojects:
      - 'subprojects/plugin-development/'
      - 'subprojects/plugin-use/'
      - 'subprojects/test-kit/'
  - ge_integration:
    name: 'ge-integration'
    subprojects:
      - 'subprojects/enterprise/'
      - 'subprojects/enterprise-logging/'
      - 'subprojects/enterprise-operations/'
      - 'subprojects/enterprise-workers/'
  - ide:
    name: 'ide'
    subprojects:
      - 'subprojects/ide/'
      - 'subprojects/tooling-api/'
      - 'subprojects/tooling-api-builders/'
  - jvm:
    name: 'jvm'
    subprojects:
      - 'subprojects/code-quality/'
      - 'subprojects/ear/'
      - 'subprojects/jacoco/'
      - 'subprojects/java-compiler-plugin/'
      - 'subprojects/jvm-services/'
      - 'subprojects/language-groovy/'
      - 'subprojects/language-java/'
      - 'subprojects/language-jvm/'
      - 'subprojects/normalization-java/'
      - 'subprojects/platform-jvm/'
      - 'subprojects/plugins/'
      - 'subprojects/scala/'
      - 'subprojects/testing-junit-platform/'
      - 'subprojects/testing-jvm/'
      - 'subprojects/testing-jvm-infrastructure/'
  - software:
    name: 'software'
    subprojects:
      - 'subprojects/antlr/'
      - 'subprojects/build-init/'
      - 'subprojects/dependency-management/'
      - 'subprojects/diagnostics/'
      - 'subprojects/ivy/'
      - 'subprojects/maven/'
      - 'subprojects/platform-base/'
      - 'subprojects/platform-native/'
      - 'subprojects/publish/'
      - 'subprojects/reporting/'
      - 'subprojects/resources/'
      - 'subprojects/resources-gcs/'
      - 'subprojects/resources-http/'
      - 'subprojects/resources-s3/'
      - 'subprojects/resources-sftp/'
      - 'subprojects/security/'
      - 'subprojects/signing/'
      - 'subprojects/testing-base/'
      - 'subprojects/version-control/'

author:
  using_gitstream: {{ (pr.author | match(list=teams.execution.members)) or (pr.author | match(list=teams.ide.members)) or (pr.author | match(list=teams.jvm.members)) }}

teams:
  - execution:
    members:
      - 'lptr'
      - 'asodja'
      - 'FrauBoes'
  - ide:
    members:
      - 'donat'
      - 'reinsch82'
  - jvm:
    members:
      - 'big-guy'
      - 'tresat'
      - 'ghale'
      - 'jvandort'
      - 'octylFractal'<|MERGE_RESOLUTION|>--- conflicted
+++ resolved
@@ -41,39 +41,12 @@
   {% for platform in platforms %}
   label_platform_{{ platform.name }}:
     if:
-<<<<<<< HEAD
-      - {{ author.using_gitstream }}
-      - {{ is.platform.jvm }}
-    run:
-      - action: add-label@v1
-        args:
-          label: 'platform:jvm'
-          color: '0000FF'
-  label_platform_cc:
-    if:
-      - {{ author.using_gitstream }}
-      - {{ is.platform.cc }}
-    run:
-      - action: add-label@v1
-        args:
-          label: 'platform:configuration-cache'
-          color: '0000FF'
-  label_platform_execution:
-    if:
-      - {{ author.using_gitstream }}
-      - {{ is.platform.execution }}
-    run:
-      - action: add-label@v1
-        args:
-          label: 'platform:execution'
-=======
-      - {{ author.on_jvm_team }}
+      - {{ author.using_gitstream }}
       - {{ files | match(list=platform.subprojects) | some }}
     run:
       - action: add-label@v1
         args:
           label: 'platform:{{ platform.name }}'
->>>>>>> 05bc036e
           color: '0000FF'
   {% endfor %}
 
