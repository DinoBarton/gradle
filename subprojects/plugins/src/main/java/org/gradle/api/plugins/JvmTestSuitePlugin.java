--- conflicted
+++ resolved
@@ -40,16 +40,12 @@
 import org.gradle.api.tasks.testing.Test;
 import org.gradle.testing.base.TestSuite;
 import org.gradle.testing.base.TestingExtension;
-<<<<<<< HEAD
 import org.gradle.util.internal.IncubationLogger;
+import org.gradle.util.internal.TextUtil;
 
 import javax.inject.Inject;
-=======
-import org.gradle.util.internal.TextUtil;
-
 import java.util.HashMap;
 import java.util.Map;
->>>>>>> d34744d7
 
 /**
  * A {@link org.gradle.api.Plugin} that adds extensions for declaring, compiling and running {@link JvmTestSuite}s.
@@ -69,16 +65,13 @@
     public static final String DEFAULT_TEST_SUITE_NAME = SourceSet.TEST_SOURCE_SET_NAME;
     private static final String TEST_RESULTS_ELEMENTS_VARIANT_PREFIX = "testResultsElementsFor";
 
-<<<<<<< HEAD
+    private final Map<String, TestSuite> testTypesInUse = new HashMap<>(2); // Assume limited initial amount of test types/project, just unit and integration
     private final FeaturePreviews featurePreviews;
 
     @Inject
     public JvmTestSuitePlugin(FeaturePreviews featurePreviews) {
         this.featurePreviews = featurePreviews;
     }
-=======
-    private final Map<String, TestSuite> testTypesInUse = new HashMap<>(2); // Assume limited initial amount of test types/project, just unit and integration
->>>>>>> d34744d7
 
     @Override
     public void apply(Project project) {
