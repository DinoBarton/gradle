/*
 * Copyright 2011 the original author or authors.
 *
 * Licensed under the Apache License, Version 2.0 (the "License");
 * you may not use this file except in compliance with the License.
 * You may obtain a copy of the License at
 *
 *      http://www.apache.org/licenses/LICENSE-2.0
 *
 * Unless required by applicable law or agreed to in writing, software
 * distributed under the License is distributed on an "AS IS" BASIS,
 * WITHOUT WARRANTIES OR CONDITIONS OF ANY KIND, either express or implied.
 * See the License for the specific language governing permissions and
 * limitations under the License.
 */
package org.gradle.cache.internal;

import org.gradle.cache.CacheBuilder;
import org.gradle.cache.CacheCleanupStrategy;
import org.gradle.cache.CacheOpenException;
import org.gradle.cache.FileLock;
import org.gradle.cache.FileLockManager;
import org.gradle.cache.IndexedCache;
import org.gradle.cache.LockOptions;
import org.gradle.cache.IndexedCacheParameters;
import org.gradle.internal.Factory;
import org.gradle.internal.concurrent.ExecutorFactory;
import org.gradle.internal.logging.progress.ProgressLogger;
import org.gradle.internal.logging.progress.ProgressLoggerFactory;
import org.gradle.internal.serialize.Serializer;
import org.gradle.internal.time.Time;
import org.gradle.internal.time.Timer;
import org.gradle.util.internal.GFileUtils;
import org.slf4j.Logger;
import org.slf4j.LoggerFactory;

import javax.annotation.Nullable;
import java.io.File;
import java.util.Arrays;
import java.util.Collection;
import java.util.concurrent.TimeUnit;

public class DefaultPersistentDirectoryStore implements ReferencablePersistentExclusiveCache {

    private static final Logger LOGGER = LoggerFactory.getLogger(DefaultPersistentDirectoryStore.class);

    public static final int CLEANUP_INTERVAL_IN_HOURS = 24;

    private final File dir;
    private final CacheBuilder.LockTarget lockTarget;
    private final LockOptions lockOptions;
    @Nullable
    private final CacheCleanupStrategy cacheCleanupStrategy;
    private final FileLockManager lockManager;
    private final ExecutorFactory executorFactory;
    private final String displayName;
    protected final File propertiesFile;
    private final File gcFile;
    private final ProgressLoggerFactory progressLoggerFactory;
    private DefaultCacheCoordinator cacheAccess;

    public DefaultPersistentDirectoryStore(
        File dir,
        @Nullable String displayName,
        CacheBuilder.LockTarget lockTarget,
        LockOptions lockOptions,
        @Nullable CacheCleanupStrategy cacheCleanupStrategy,
        FileLockManager fileLockManager,
        ExecutorFactory executorFactory,
        ProgressLoggerFactory progressLoggerFactory
    ) {
        this.dir = dir;
        this.lockTarget = lockTarget;
        this.lockOptions = lockOptions;
        this.cacheCleanupStrategy = cacheCleanupStrategy;
        this.lockManager = fileLockManager;
        this.executorFactory = executorFactory;
        this.propertiesFile = new File(dir, "cache.properties");
        this.gcFile = new File(dir, "gc.properties");
        this.progressLoggerFactory = progressLoggerFactory;
        this.displayName = displayName != null ? (displayName + " (" + dir + ")") : ("cache directory " + dir.getName() + " (" + dir + ")");
    }

    @Override
    public DefaultPersistentDirectoryStore open() {
        GFileUtils.mkdirs(dir);
        cacheAccess = createCacheAccess();
        try {
            cacheAccess.open();
        } catch (Throwable e) {
            throw new CacheOpenException(String.format("Could not open %s.", this), e);
        }

        return this;
    }

<<<<<<< HEAD
    private DefaultCacheCoordinator createCacheAccess() {
        return new DefaultCacheCoordinator(displayName, getLockTarget(), lockOptions, dir, lockManager, getInitAction(), getCleanupAction(), executorFactory);
=======
    private CacheCoordinator createCacheAccess() {
        return new DefaultCacheAccess(displayName, getLockTarget(), lockOptions, dir, lockManager, getInitAction(), getCleanupExecutor(), executorFactory);
>>>>>>> b93888ce
    }

    private File getLockTarget() {
        switch (lockTarget) {
            case CacheDirectory:
            case DefaultTarget:
                return dir;
            case CachePropertiesFile:
                return propertiesFile;
            default:
                throw new IllegalArgumentException("Unsupported lock target: " + lockTarget);
        }
    }

    protected CacheInitializationAction getInitAction() {
        return new CacheInitializationAction() {
            @Override
            public boolean requiresInitialization(FileLock fileLock) {
                return false;
            }

            @Override
            public void initialize(FileLock fileLock) {
                throw new UnsupportedOperationException();
            }
        };
    }

    protected CacheCleanupExecutor getCleanupExecutor() {
        return new CleanupExecutor();
    }

    @Override
    public void close() {
        if (cacheAccess != null) {
            try {
                cacheAccess.close();
            } finally {
                cacheAccess = null;
            }
        }
    }

    @Override
    public File getBaseDir() {
        return dir;
    }

    @Override
    public Collection<File> getReservedCacheFiles() {
        return Arrays.asList(propertiesFile, gcFile, determineLockTargetFile(getLockTarget()));
    }

    // TODO: Duplicated in DefaultFileLockManager
    static File determineLockTargetFile(File target) {
        if (target.isDirectory()) {
            return new File(target, target.getName() + ".lock");
        } else {
            return new File(target.getParentFile(), target.getName() + ".lock");
        }
    }

    @Override
    public String toString() {
        return getDisplayName();
    }

    @Override
    public String getDisplayName() {
        return displayName;
    }

    @Override
    public <K, V> IndexedCache<K, V> createIndexedCache(IndexedCacheParameters<K, V> parameters) {
        return cacheAccess.newCache(parameters);
    }

    @Override
    public <K, V> IndexedCache<K, V> createIndexedCache(String name, Class<K> keyType, Serializer<V> valueSerializer) {
        return cacheAccess.newCache(IndexedCacheParameters.of(name, keyType, valueSerializer));
    }

    @Override
    public <K, V> boolean indexedCacheExists(IndexedCacheParameters<K, V> parameters) {
        return cacheAccess.cacheExists(parameters);
    }

    @Override
    public <T> T withFileLock(Factory<? extends T> action) {
        return cacheAccess.withFileLock(action);
    }

    @Override
    public void withFileLock(Runnable action) {
        cacheAccess.withFileLock(action);
    }

    @Override
    public <T> T useCache(Factory<? extends T> action) {
        return cacheAccess.useCache(action);
    }

    @Override
    public void useCache(Runnable action) {
        cacheAccess.useCache(action);
    }

    @Override
    public void cleanup() {
        cacheAccess.cleanup();
    }

    private class CleanupExecutor implements CacheCleanupExecutor {
        private boolean requiresCleanup() {
            if (dir.exists() && cacheCleanupStrategy != null) {
                if (!gcFile.exists()) {
                    GFileUtils.touch(gcFile);
                } else {
                    long duration = System.currentTimeMillis() - gcFile.lastModified();
                    long timeInHours = TimeUnit.MILLISECONDS.toHours(duration);
                    LOGGER.debug("{} has last been fully cleaned up {} hours ago", DefaultPersistentDirectoryStore.this, timeInHours);
                    return cacheCleanupStrategy.getCleanupFrequency().requiresCleanup(gcFile.lastModified());
                }
            }
            return false;
        }

        @Override
        public void cleanup() {
            if (cacheCleanupStrategy != null && requiresCleanup()) {
                String description = "Cleaning " + getDisplayName();
                ProgressLogger progressLogger = progressLoggerFactory.newOperation(CacheCleanupExecutor.class).start(description, description);
                Timer timer = Time.startTimer();
                try {
                    cacheCleanupStrategy.getCleanupAction().clean(DefaultPersistentDirectoryStore.this, new DefaultCleanupProgressMonitor(progressLogger));
                    GFileUtils.touch(gcFile);
                } finally {
                    LOGGER.info("{} cleaned up in {}.", DefaultPersistentDirectoryStore.this, timer.getElapsed());
                    progressLogger.completed();
                }
            }
        }
    }

}<|MERGE_RESOLUTION|>--- conflicted
+++ resolved
@@ -94,13 +94,8 @@
         return this;
     }
 
-<<<<<<< HEAD
     private DefaultCacheCoordinator createCacheAccess() {
-        return new DefaultCacheCoordinator(displayName, getLockTarget(), lockOptions, dir, lockManager, getInitAction(), getCleanupAction(), executorFactory);
-=======
-    private CacheCoordinator createCacheAccess() {
-        return new DefaultCacheAccess(displayName, getLockTarget(), lockOptions, dir, lockManager, getInitAction(), getCleanupExecutor(), executorFactory);
->>>>>>> b93888ce
+        return new DefaultCacheCoordinator(displayName, getLockTarget(), lockOptions, dir, lockManager, getInitAction(), getCleanupExecutor(), executorFactory);
     }
 
     private File getLockTarget() {
