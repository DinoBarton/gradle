--- conflicted
+++ resolved
@@ -177,11 +177,11 @@
     }
 
     @Override
-<<<<<<< HEAD
     public String getDisplayName() {
         return "Test NG";
     }
-=======
+
+    @Override
     public boolean getUseImplementationDependencies() {
         // We have no (default) implementation dependencies (see above).
         // The user must add their TestNG dependency to the test's runtimeClasspath themselves
@@ -189,7 +189,6 @@
         return false;
     }
 
->>>>>>> e19173ba
     @Override
     public TestNGOptions getOptions() {
         return options;
