// Copyright 2021 the original author or authors.
//
// Licensed under the Apache License, Version 2.0 (the "License");
// you may not use this file except in compliance with the License.
// You may obtain a copy of the License at
//
//      http://www.apache.org/licenses/LICENSE-2.0
//
// Unless required by applicable law or agreed to in writing, software
// distributed under the License is distributed on an "AS IS" BASIS,
// WITHOUT WARRANTIES OR CONDITIONS OF ANY KIND, either express or implied.
// See the License for the specific language governing permissions and
// limitations under the License.

[[upgrading_version_7]]
= Upgrading your build from Gradle 7.x to the latest

This chapter provides the information you need to migrate your Gradle 7.x builds to the latest Gradle release. For migrating from Gradle 4.x, 5.x, or 6.x, see the <<upgrading_version_6.adoc#upgrading_version_6, older migration guide>> first.

We recommend the following steps for all users:

. Try running `gradle help --scan` and view the https://gradle.com/enterprise/releases/2018.4/#identify-usages-of-deprecated-gradle-functionality[deprecations view] of the generated build scan.
+
image::deprecations.png[Deprecations View of a Gradle Build Scan]
+
This is so that you can see any deprecation warnings that apply to your build.
+
Alternatively, you could run `gradle help --warning-mode=all` to see the deprecations in the console, though it may not report as much detailed information.
. Update your plugins.
+
Some plugins will break with this new version of Gradle, for example because they use internal APIs that have been removed or changed. The previous step will help you identify potential problems by issuing deprecation warnings when a plugin does try to use a deprecated part of the API.
+
. Run `gradle wrapper --gradle-version {gradleVersion}` to update the project to {gradleVersion}.
. Try to run the project and debug any errors using the <<troubleshooting.adoc#troubleshooting, Troubleshooting Guide>>.

[[changes_8.0]]
== Upgrading from 7.6 and earlier

=== Warnings that are now errors

==== Referencing tasks in an included build with `finalizedBy`, `mustRunAfter` or `shouldRunAfter`

Referencing tasks contained in an included build with any of the following methods now results in an execution time error:

- `finalizedBy`
- `mustRunAfter`
- `shouldRunAfter`

==== Creating TAR trees from resources without backing files

Creating a TAR tree from a resource with no backing file is no longer supported.
Instead, convert the resource to a file and use `project.tarTree()` on the file.
For more information, see <<tar_tree_no_backing_file>>.

==== Using invalid Java toolchain specifications

Usage of invalid Java toolchain specifications is no longer supported.
Related build errors can be avoided by making sure that language version is set on all toolchain specifications.
See <<toolchains#sec:configuring_toolchain_specifications,user manual>> for more information.

==== Changing test framework after setting test framework options is now an error

When configuring the built-in test task for Java, Groovy, and Scala projects, Gradle no longer allows you to
change the test framework used by the `Test` task after configuring options. This was deprecated since it silently
discarded configuration in some cases.

The following code example now produces an error:
```
test {
   options {
   }

   useJUnitPlatform()
}
```
Instead, you can:

- set the test framework before configuring options
- migrate to the <<jvm_test_suite_plugin#jvm_test_suite_plugin,JVM Test Suite Plugin>>
```
test {
   // select test framework before configuring options
   useJUnitPlatform()
   options {
   }
}
```

=== Removed APIs

==== Legacy ArtifactTransform API

The legacy `ArtifactTransform` API has been removed.
For more information, see <<old_artifact_transforms_api>>.

==== Legacy IncrementalTaskInputs API

The legacy `IncrementalTaskInputs` API has been removed. For more information, see <<incremental_task_inputs_deprecation>>. This change also affects Kotlin Gradle Plugin and Android Gradle Plugin. With Gradle 8.0 you should use Kotlin Gradle Plugin 1.6.10 or later and Android Gradle Plugin 7.3.0 with `android.experimental.legacyTransform.forceNonIncremental=true` property or later.

==== Legacy AntlrSourceVirtualDirectory API

The legacy `AntlrSourceVirtualDirectory` API has been removed.
This change affects the `antlr` plugin.
In Gradle 8.0 and above, use the `AntlrSourceDirectorySet` source set extension instead.

=== Potential breaking changes

==== Plugins, tasks and extension classes are now abstract

Most public classes for plugins, tasks and extensions have been made abstract. This was done to make it easier to remove boilerplate from Gradle's implementation.

Plugins that are affected by this change should make their classes abstract as well.
Gradle uses runtime class decoration to implement abstract methods as long as the object is instantiated via `ObjectFactory` or some other automatic mechanism (like <<custom_gradle_types.adoc#managed_properties,managed properties>>).
Those methods should never be directly implemented.

==== Wrapper task configuration
If `gradle-wrapper.properties` contains the `distributionSha256Sum` property, you must specify a sum. You can specify a sum in the wrapped task configuration or with the `--gradle-distribution-sha256-sum` task option.

==== Changes in the AbstractCodeQualityPlugin class

The deprecated `AbstractCodeQualityPlugin.getJavaPluginConvention()` method was removed in Gradle 8.0. You should use `JavaPluginExtension` instead.

==== Remove implicit `--add-opens` for Gradle workers
Before Gradle 8.0, Gradle workers on JDK9+ automatically opened JDK modules `java.base/java.util` and `java.base/java.lang` by passing `--add-opens` CLI arguments. This enabled code executed in a Gradle worker to perform deep reflection on JDK internals without warning or failing. Workers no longer use these implicit arguments.

This affects all internal Gradle workers, which are used for a variety of tasks:

- code-quality plugins (Checkstyle, CodeNarc, Pmd)
- ScalaDoc
- AntlrTask
- JVM compiler daemons
- tasks executed using process isolation via the link:worker_api.html[Worker API]

New warnings and errors may appear in any tools, extensions, or plugins that perform deep reflection into JDK internals with the worker API.

These errors can be resolved by updating the violating code or dependency. Updates may include:

- code-quality tools
- annotation processors
- any Gradle plugins which use the worker API

For some examples of possible error or warning outputs which may arise due to this change, see <<remove_test_add_opens>>.

<<<<<<< HEAD
=== Report `getOutputLocation` return type changed

In the link:{groovyDslPath}/org.gradle.api.reporting.Report.html#org.gradle.api.reporting.Report[Report] interface the return type of the `outputLocation` property is now `Property<? extends FileSystemLocation>`.  It was previously `Provider<? extends FileSystemLocation>`.

This change allows for more idiomatic configuration of reporting tasks, using:

```groovy
tasks.named('test') {
    reports.junitXml.outputLocation = layout.buildDirectory.dir('reports/my-report')
}
```

versus the now `@Deprecated` former usage of:

```groovy
tasks.named('test') {
    reports.junitXml.setDestination(layout.buildDirectory.file('reports/my-report-old').get().asFile)
}

```

This interface is implemented by many built-in and custom reports such as those used by JUnit.  Plugins that compiled against an earlier version of Gradle containing the previous method signature may need to be recompiled to be used with newer versions of Gradle containing the new signature.

=======
==== SourceSet classesDirs no longer depends upon the entire SourceSet as a task dependency

Prior to Gradle 8.0, the task dependencies for `link:{groovyDslPath}/org.gradle.api.tasks.SourceSetOutput.html#org.gradle.api.tasks.SourceSetOutput:classesDirs[SourceSetOutput.classesDirs]`
included tasks that did not produce class files. This meant that a task which
depends on `classesDirs` would also depend on `classes`, `processResources`, and any other
task dependency added to `link:{groovyDslPath}/org.gradle.api.tasks.SourceSetOutput.html[SourceSetOutput]`. This behavior was potentially an error because
the `classesDirs` property did not contain the output for `processResources`.
Since 8.0, this implicit dependency is removed. Now, depending on `classesDirs` only executes the
tasks which directly produce files in the classes directories.

Consider the following buildscript:
```groovy
plugins {
    id 'java-library'
}
// Task lists all files in the given classFiles FileCollection
tasks.register("listClassFiles", ListClassFiles) {
    classFiles.from(java.sourceSets.main.output.classesDirs)
}
```

Previously, the `listClassFiles` task depended on `compileJava`, `processResources`, and `classes`.
Now, only `compileJava` is a task dependency of `listClassFiles`.

If a task in your build relied on the previous behavior, you can instead use the entire
`SourceSetOutput` as an input, which contains all classes and resources.

If that is not feasible, you can restore the previous behavior by adding more task dependencies to `classesDirs`:
```groovy
java {
    sourceSets {
        main {
            output.classesDirs.builtBy(output)
        }
    }
}
```

>>>>>>> 47eed03a
==== Minimal supported Kotlin Gradle Plugin version changed
Gradle 7.x supports Kotlin Gradle Plugin 1.3.72 and above. Kotlin Gradle Plugin versions above 1.6.21 are not tested with Gradle 7.x.
Gradle 8.x supports Kotlin Gradle Plugin 1.6.10 and above.
You can use a lower Kotlin language version by modifying the language version and api version setting in the Kotlin `compile` task.

==== Minimal supported Android Gradle Plugin version changed
Gradle 7.x supports Android Gradle Plugin (AGP) 4.1 and above. AGP versions above 7.3 are not tested with Gradle 7.x.
Gradle 8.x supports AGP 8 and above.
Gradle 8.x supports AGP 7.3 and above if you configure the following property:
```
android.experimental.legacyTransform.forceNonIncremental=true
```

==== Change to `AntBuilder` parent class

Previously, `org.gradle.api.AntBuilder` extended the deprecated `groovy.util.AntBuilder` class.  It now extends `groovy.ant.AntBuilder`.

==== PluginDeclaration is not serializable

`org.gradle.plugin.devel.PluginDeclaration` is not serializable anymore.
If you need to serialize it, you can convert it into your own, serializable class.

==== Gradle does not use equals for serialized values in up-to-date checks

Gradle now does not try to use equals when comparing serialized values in up-to-date checks.
For more information see <<equals_up_to_date_deprecation>>.

==== Task and transform validation warnings introduced in Gradle 7.x are now errors

Gradle introduced additional task and artifact transform validation warnings in the Gradle 7.x series.
Those warnings are now errors in Gradle 8.0 and will fail the build.

Warnings that became errors:

- An input file collection that can't be resolved.
- An input or output file or directory that cannot be read. See <<#declare_unreadable_input_output,Declaring input or output directories which contain unreadable content>>.
- Using a `java.io.File` as the `@InputArtifact` of an artifact transform.
- Using an input with an unknown implementation. See <<validation_problems.adoc#implementation_unknown,Cannot use an input with an unknown implementation>>.
- Missing dependencies between tasks. See <<validation_problems.adoc#implicit_dependency,Implicit dependencies between tasks>>.
- Converting files to a classpath where paths contain file separator.

==== Gradle does not ignore empty directories for file-trees with `@SkipWhenEmpty`

Previously Gradle used to detect if an input file collection annotated with `@SkipWhenEmpty` consisted only of file trees and then ignored directories automatically.
To ignore directories in Gradle 8.0 and later, the input property needs to be explicitly annotated with `@IgnoreEmptyDirectories`.
For more information see <<empty_directories_file_tree>>.

==== Format of `JavaVersion` has changed for Java 9 and Java 10

The string format of the `JavaVersion` has changed to match the official Java versioning.
Starting from Java 9, the language version must not contain the `1.` prefix.
This affects the format of the `sourceCompatiblity` and `targetCompatibility` properties on the `JavaCompile` task and `JavaExtension`.
The old format is still supported when resolving the `JavaVersion` from a string.

[cols="1,1"]
|===
| Gradle 7.6 | Gradle 8.0
| `1.8` | `1.8`
| `1.9` | `9`
| `1.10`| `10`
| `11`  | `11`
|===

[[strict-kotlin-dsl-precompiled-scripts-accessors-by-default]]
==== Precompiled script plugins use strict Kotlin DSL accessor generation by default

In precompiled script plugins, type safe Kotlin DSL accessor generation now fails the build if a plugin fails to apply.

Starting in Gradle 7.6, builds could enable this behavior with the `org.gradle.kotlin.dsl.precompiled.accessors.strict` system property. This behavior is now default. The property has been deprecated and its usage should be removed. You can find more information about this property <<upgrading_version_7.adoc#strict-kotlin-dsl-precompiled-scripts-accessors, below>>.

==== Adding `jst.ejb` with the `eclipse wtp' plugin now removes the `jst.utility` facet

The `eclipse wtp` plugin adds the `jst.utility` facet to java projects.
Now, adding the `jst.ejb` facet implicitly removes the `jst.utility` facet:

```
eclipse {
    wtp {
        facet {
            facet name: 'jst.ejb', version: '3.2'
        }
    }
}
```

==== Simplifying PMD custom rules configuration

Previously, you had to explicitly configure PMD to ignore default rules with `ruleSets = []`.
In the Gradle 8.0, setting `ruleSetConfig` or `ruleSetFiles` to a non-empty value implicitly ignores default rules.

[[changes_7.6]]
== Upgrading from 7.5 and earlier

=== Updates to Attribute Disambiguation Rules related methods

The `link:{javadocPath}/javadoc/org/gradle/api/attributes/AttributesSchema.html#setAttributeDisambiguationPrecedence(List)--[AttributeSchema.setAttributeDisambiguationPrecedence(List)]` and `link:{javadocPath}/javadoc/org/gradle/api/attributes/AttributesSchema.html#getAttributeDisambiguationPrecedence()--[AttributeSchema.getAttributeDisambiguationPrecedence()]` methods now accept and return `List` instead of `Collection` to better indicate that the order of the elements in those collection is significant.

[[strict-kotlin-dsl-precompiled-scripts-accessors]]
=== Strict Kotlin DSL precompiled script plugins accessors generation

Type safe Kotlin DSL accessors generation for precompiled script plugins does not fail the build by default if a plugin requested in such precompiled scripts fails to be applied.
Because the cause could be environmental and for backwards compatibility reasons, this behaviour hasn't changed yet.

Back in Gradle 7.1 the `:generatePrecompiledScriptPluginAccessors` task responsible for the accessors generation has been marked as non-cacheable by default.
The `org.gradle.kotlin.dsl.precompiled.accessors.strict` system property was introduced in order to offer an opt-in to a stricter mode of operation that fails the build when a plugin application fails, and enable the build cache for that task.

Starting with Gradle 7.6, non-strict accessors generation for Kotlin DSL precompiled script plugins has been deprecated.
This will change in Gradle 8.0.
Strict accessor generation will become the default.
To opt in to the strict behavior, set the 'org.gradle.kotlin.dsl.precompiled.accessors.strict' system property to `true`.

This can be achieved persistently in the `gradle.properties` file in your build root directory:

```properties
systemProp.org.gradle.kotlin.dsl.precompiled.accessors.strict=true
```

=== Potential breaking changes

[[kotlin_1_7_10]]
==== Upgrade to Kotlin 1.7.10

The embedded Kotlin has been updated to https://github.com/JetBrains/kotlin/releases/tag/v1.7.10[Kotlin 1.7.10].

Gradle doesn't ship with the `kotlin-gradle-plugin` but the upgrade to 1.7.10 can bring the new version.
For example when you use the `kotlin-dsl` plugin.

The `kotlin-gradle-plugin` version 1.7.10 changes the type hierarchy of the `KotlinCompile` task type.
It doesn't extend from `AbstractCompile` anymore.
If you used to select Kotlin compilation tasks by `AbstractCompile` you need to change that to `KotlinCompile`.

For example, this
```kotlin
tasks.named<AbstractCompile>("compileKotlin")
```

needs to be changed to
```kotlin
tasks.named<KotlinCompile>("compileKotlin")
```

In the same vein, if you used to filter tasks by `AbstractCompile` you won't obtain the Kotlin compilation tasks anymore:

```kotlin
tasks.withType<AbstractCompile>().configureEach {
    // ...
}
```

needs to be changed to
```kotlin
tasks.withType<AbstractCompile>().configureEach {
    // ...
}
tasks.withType<KotlinCompile>().configureEach {
    // ...
}
```

==== Upgrade to Groovy 3.0.13

Groovy has been updated to https://groovy-lang.org/changelogs/changelog-3.0.13.html[Groovy 3.0.13].

Since the previous version was 3.0.11, the https://groovy-lang.org/changelogs/changelog-3.0.12.html[3.0.12 changes] are also included.

==== Upgrade to CodeNarc 3.1.0

The default version of CodeNarc has been updated to https://github.com/CodeNarc/CodeNarc/blob/master/CHANGELOG.md#version-310----jun-2022[3.1.0].

==== Upgrade to PMD 6.48.0

PMD has been updated to https://pmd.github.io/pmd-6.48.0/pmd_release_notes.html[PMD 6.48.0].

==== Configuring a non-existing executable now fails

When configuring an executable explicitly for link:{groovyDslPath}/org.gradle.api.tasks.compile.ForkOptions.html#org.gradle.api.tasks.compile.ForkOptions:executable[`JavaCompile`] or link:{groovyDslPath}/org.gradle.api.tasks.testing.Test.html#org.gradle.api.tasks.testing.Test:executable[`Test`] tasks, Gradle will now emit an error if this executable does not exist.
In the past, the task would be executed with the default toolchain or JVM running the build.

=== Deprecations

[[invalid_toolchain_specification_deprecation]]
==== Usage of invalid Java toolchain specifications is now deprecated

Along with the Java language version, the <<toolchains#toolchains, Java toolchain>> DSL allows configuring other criteria such as specific vendors or VM implementations.
Starting with Gradle 7.6, toolchain specifications that configure other properties without specifying the language version are considered _invalid_.
Invalid specifications are deprecated and will become build errors in Gradle 8.0.

See more details about toolchain configuration in the <<toolchains#sec:configuring_toolchain_specifications,user manual>>.

[[org_gradle_util_reports_deprecations]]
==== Deprecated members of the `org.gradle.util` package now report their deprecation

These members will be removed in Gradle 9.0.

* `ClosureBackedAction`
* `CollectionUtils`
* `ConfigureUtil`
* `DistributionLocator`
* `GFileUtils`
* `GradleVersion.getBuildTime()`
* `GradleVersion.getNextMajor()`
* `GradleVersion.getRevision()`
* `GradleVersion.isValid()`
* `GUtil`
* `NameMatcher`
* `NameValidator`
* `RelativePathUtil`
* `TextUtil`
* `SingleMessageLogger`
* `VersionNumber`
* `WrapUtil`

[[dependency_factory_renamed]]
==== Internal DependencyFactory was renamed
The internal `org.gradle.api.internal.artifacts.dsl.dependencies.DependencyFactory` type was renamed to `org.gradle.api.internal.artifacts.dsl.dependencies.DependencyFactoryInternal`. As an internal type, it should not be used, but for compatibility reasons the inner `ClassPathNotation` type is still available. This name for the type is deprecated and will be removed in Gradle 8.0. The public API for this is on `DependencyHandler`, with methods such as `localGroovy()` providing the same functionality.

==== Replacement collections in `org.gradle.plugins.ide.idea.model.IdeaModule`

The `testResourcesDirs` and `testSourcesDirs` fields and their getters and setters have been deprecated.
Replace usages with the now stable `getTestSources()` and `getTestResources()` methods and their respective setters.
These new methods return and are backed by `ConfigurableFileCollection` instances for improved flexibility of use.
Gradle now warns upon usage of these deprecated methods. They will be removed in a future version of Gradle.

==== Replacement methods in `org.gradle.api.tasks.testing.TestReport`

The `getDestinationDir()`, `setDestinationDir(File)`, and `getTestResultsDirs()` and `setTestResultsDirs(Iterable)` methods have been deprecated.
Replace usages with the now stable `getDestinationDirectory()` and `getTestResults()` methods and their associated setters.
These deprecated elements will be removed in a future version of Gradle.

[[referencing_script_configure_method_from_container_configure_closure_deprecated]]
==== Deprecated implicit references to outer scope methods in some configuration blocks

Prior to Gradle 7.6, Groovy scripts permitted access to root project configure methods
within named container configure methods that throw `MissingMethodException`s.
Consider the following snippets for examples of this behavior:

Gradle permits access to the top-level `repositories` block from within the `configurations` block
when the provided closure is otherwise an invalid configure closure for a Configuration.
In this case, the `repositories` closure executes as if it were called at the script-level, and
creates an unconfigured `repositories` Configuration:

```groovy
configurations {
    repositories {
        mavenCentral()
    }
    someConf {
        canBeConsumed = false
        canBeResolved = false
    }
}
```

The behavior also applies to closures which do not immediately execute.
In this case, `afterResolve` only executes when the `resolve` task runs.
The `distributions` closure is a valid top-level script closure.
But it is an invalid configure closure for a Configuration.
This example creates the `conf` Configuration immediately.
During `resolve` task execution, the `distributions` block executed as if it were declared at the script-level:

```groovy
configurations {
    conf.incoming.afterResolve {
        distributions {
            myDist {
                contents {}
            }
        }
    }
}

task resolve {
    dependsOn configurations.conf
    doFirst {
        configurations.conf.files() // Trigger `afterResolve`
    }
}
```

As of Gradle 7.6, this behavior is deprecated.
Starting with Gradle 8.0, this behavior will be removed.
Instead, Gradle will throw the underlying `MissingMethodException`.
To mitigate this change, consider the following solutions:

```groovy
configurations {
    conf.incoming.afterResolve {
        // Fully qualify the reference.
        project.distributions {
            myDist {
                contents {}
            }
        }
    }
}
```

```groovy
configurations {
    conf
}

// Extract the script-level closure to the script root scope.
configurations.conf.incoming.afterResolve {
    distributions {
        myDist {
            contents {}
        }
    }
}
```

[[changes_7.5]]
== Upgrading from 7.4 and earlier

[[incremental_task_inputs_deprecation]]
=== IncrementalTaskInputs type is deprecated

The `IncrementalTaskInputs` type was used to implement _incremental tasks,_ that is to say tasks that can be optimized to run on a subset of changed inputs instead of the whole input.
This type had a number of drawbacks.
In particular using this type it was not possible to determine what input a change was associated with.

You should now use the `InputChanges` type instead.
Please refer to the <<custom_tasks.adoc#sec:implementing_an_incremental_task, userguide section about implementing incremental tasks for more details>>.

=== Potential breaking changes

==== Version catalog only accepts a single TOML import file

Only a single file will be accepted when using a `from` import method.
This means that notations, which resolve to multiple files (e.g. the link:{groovyDslPath}/org.gradle.api.Project.html#org.gradle.api.Project:files(java.lang.Object++[]++)[Project.files(java.lang.Object...)] method, when more then one file is passed) will result in a build failure.

==== Updates to default tool integration versions

- Checkstyle has been updated to https://checkstyle.sourceforge.io/releasenotes.html#Release_8.45.1[Checkstyle 8.45.1].
- JaCoCo has been updated to https://www.jacoco.org/jacoco/trunk/doc/changes.html[0.8.8].

==== Classpath file generated by the `eclipse` plugin has changed

Project dependencies defined in test configurations get the `test=true` classpath attribute.
All source sets and dependencies defined by the JVM Test Suite plugin are also marked as test code by default.
You can now customize test source sets and dependencies via the `eclipse` plugin DSL:

```
eclipse {
    classpath {
        testSourceSets = [sourcesSets.test, sourceSets.myTestSourceSet]
        testConfigurations = [configuration.myTestConfiguration]
    }
}
```

Alternatively, you can adjust or remove classpath attributes in the `eclipse.classpath.file.whenMerged { }` block.

==== Signing plugin defaults to `gpg` instead of `gpg2` when using the GPG command

The signature plugin's default executable link:signing_plugin.html#sec:using_gpg_agent[when using the GPG command] changed from `gpg2` to `gpg`. The change was motivated as GPG 2.x became stable, and distributions started to migrate by not linking the `gpg2` executable.

In order to set the old default, the executable can be manually defined in `gradle.properties`:

[source,properties]
----
signing.gnupg.executable=gpg2
----
==== `mustRunAfter` constraints no longer violated by `finalizedBy` dependencies

In previous Gradle versions, `mustRunAfter` constraints between regular tasks and finalizer task dependencies would not be honored.

For a concrete example, consider the following task graph definition:

[source,kotlin]
----
tasks {
    register("dockerTest") {
        dependsOn("dockerUp")     // dependsOn createContainer mustRunAfter removeContainer
        finalizedBy("dockerStop") // dependsOn removeContainer
    }

    register("dockerUp") {
        dependsOn("createContainer")
    }

    register("dockerStop") {
        dependsOn("removeContainer")
    }

    register("createContainer") {
        mustRunAfter("removeContainer")
    }

    register("removeContainer") {
    }
}
----

The relevant constraints are:

- `dockerStop` is a finalizer of `dockerTest` so it  must be run after `dockerTest`;
- `removeContainer` is a dependency of `dockerStop` so it must be run before `dockerStop`;
- `createContainer` must run after `removeContainer`;

Prior to Gradle 7.5, `gradle dockerTest` would yield the following order of execution, in violation of the `mustRunAfter` constraint between `:createContainer` and `:removeContainer`:

```
> Task :createContainer UP-TO-DATE
> Task :dockerUp UP-TO-DATE
> Task :dockerTest UP-TO-DATE
> Task :removeContainer UP-TO-DATE
> Task :dockerStop UP-TO-DATE
```

Starting with Gradle 7.5, `mustRunAfter` constraints are fully honored yielding the following order of execution:

```
> Task :removeContainer UP-TO-DATE
> Task :createContainer UP-TO-DATE
> Task :dockerUp UP-TO-DATE
> Task :dockerTest UP-TO-DATE
> Task :dockerStop UP-TO-DATE
```

==== Updates to bundled Gradle dependencies

- Groovy has been updated to https://groovy-lang.org/releasenotes/groovy-3.0.html[Groovy 3.0.11].

==== Scala Zinc version updated to 1.6.1

Zinc is the Scala incremental compiler that allows Gradle to always compile the minimal set of files needed by the current file changes.
It takes into account which methods are being used and which have changed, which means it's much more granular than just interfile dependencies.

Zinc version has been updated to the newest available one in order to benefit from all the recent bugfixes.
Due to that, if you use `zincVersion` setting it's advised to remove it and only use the default version, because Gradle will only be able to compile Scala code with Zinc versions set to 1.6.x or higher.

[[remove_test_add_opens]]
==== Removes implicit `--add-opens` for test workers

Prior to Gradle 7.5, JDK modules `java.base/java.util` and `java.base/java.lang` were automatically opened in test workers on JDK9+ by passing `--add-opens` CLI arguments. This meant any tests were able to perform deep reflection on JDK internals without warning or failing. This caused tests to be unreliable by allowing code to pass when it would otherwise fail in a production environment.

These implicit arguments have been removed and are no longer added by default. If your code or any of your dependencies are performing deep reflection into JDK internals during test execution, you may see the following behavior changes:

Before Java 16, new build warnings are shown. These new warnings are printed to stderr and will not fail the build:
```
WARNING: An illegal reflective access operation has occurred
WARNING: Illegal reflective access by com.google.inject.internal.cglib.core.ReflectUtils$2 (file:/.../testng-5.12.1.jar) to <method>
WARNING: Please consider reporting this to the maintainers of com.google.inject.internal.cglib.core.ReflectUtils$2
WARNING: Use --illegal-access=warn to enable warnings of further illegal reflective access operations
WARNING: All illegal access operations will be denied in a future release
```

With Java 16 or higher, exceptions are thrown that fail the build:
```
// Thrown by TestNG
java.lang.reflect.InaccessibleObjectException: Unable to make <method> accessible: module java.base does not "opens java.lang" to unnamed module @1e92bd61
	at java.base/java.lang.reflect.AccessibleObject.checkCanSetAccessible(AccessibleObject.java:354)
	at java.base/java.lang.reflect.AccessibleObject.checkCanSetAccessible(AccessibleObject.java:297)
	at java.base/java.lang.reflect.Method.checkCanSetAccessible(Method.java:199)
	at java.base/java.lang.reflect.Method.setAccessible(Method.java:193)
    ...

// Thrown by ProjectBuilder
org.gradle.api.GradleException: Could not inject synthetic classes.
	at org.gradle.initialization.DefaultLegacyTypesSupport.injectEmptyInterfacesIntoClassLoader(DefaultLegacyTypesSupport.java:91)
	at org.gradle.testfixtures.internal.ProjectBuilderImpl.getGlobalServices(ProjectBuilderImpl.java:182)
	at org.gradle.testfixtures.internal.ProjectBuilderImpl.createProject(ProjectBuilderImpl.java:111)
	at org.gradle.testfixtures.ProjectBuilder.build(ProjectBuilder.java:120)
	...
Caused by: java.lang.RuntimeException: java.lang.IllegalAccessException: module java.base does not open java.lang to unnamed module @1e92bd61
```

In most cases, these errors can be resolved by updating the code or dependency performing the illegal access. If the code-under-test or the newest version of the dependency in question performs illegal access by design, the old behavior can be restored by opening the `java.base/java.lang` and `java.base/java.util` modules manually with `--add-opens`:

```
tasks.withType(Test).configureEach {
    jvmArgs(["--add-opens=java.base/java.lang=ALL-UNNAMED",
             "--add-opens=java.base/java.util=ALL-UNNAMED"]
}
```

If you are developing Gradle plugins, `ProjectBuilder` relies on reflection in the `java.base/java.lang` module. Gradle will automatically add the appropriate `--add-opens` flag to tests when the `java-gradle-plugin` plugin is applied.

If you are using TestNG, versions prior to `5.14.6` perform illegal reflection. Updating to at least `5.14.6` should fix the incompatibility.

[[checkstyle_worker_api]]
==== Checkstyle tasks use toolchains and execute in parallel by default

The <<checkstyle_plugin.adoc#checkstyle_plugin,Checkstyle plugin>> now uses the Gradle worker API to run Checkstyle as an external worker process, so that multiple Checkstyle tasks may now run in parallel within a project.

Since Checkstyle runs as an external process you can control the memory via the `minHeapSize` and `maxHeapSize` properties on the Checkstyle tasks. In case of out of memory errors, increasing the max memory via the `maxHeapSize` property should solve the issue. By default, the process will start with `maxHeapSize` of 512MB. We also recommend to update Checkstyle to version 9.3 or later.

==== Missing files specified with relative paths when running Checkstyle

Gradle 7.5 consistently sets the current working directory for the Checkstyle task to `GRADLE_USER_HOME/workers`.
This may cause problems with custom Checkstyle tasks or Checkstyle configuration files that assume a different directory for relative paths.

Previously, Gradle selected the current working directory based on the directory where you ran Gradle. If you ran Gradle in:

- the root directory of a project: Gradle uses the root directory as the current working directory.
- a nested directory of a project: Gradle uses the root directory of the subproject as the current working directory.

In version 7.5 and above, Gradle consistently sets the current working directory for the Checkstyle task to `GRADLE_USER_HOME/workers`.

=== Deprecations

[[file_collection_to_classpath]]
==== Converting files to a classpath where paths contain file separator

Java has the concept of a path separator which is used to separate individual paths in a list of paths, for example in a classpath string.
The individual paths must not contain the path separator.
Consequently, using
`@link:{javadocPath}/javadoc/org/gradle/api/file/FileCollection.html#getAsPath--[FileCollection.getAsPath()]` for files with paths that contain a path separator has been deprecated, and it will be an error in Gradle 8.0 and later.
Using a file collection with paths which contain a path separator may lead to incorrect builds, since Gradle doesn't find the files as inputs, or even to build failures when the path containing the path separator is illegal on the operating system.

[[dependencyinsight_singlepath]]
==== `dependencyInsight` `--singlepath` option is deprecated
For consistency, this was changed to `--single-path`. The API
method has remained the same, this only affects the CLI.

[[groovydoc_option_improvements]]
==== Groovydoc `includePrivate` property is deprecated
There is a new `link:{groovyDslPath}/org.gradle.api.tasks.javadoc.Groovydoc.html#org.gradle.api.tasks.javadoc.Groovydoc:access[access]` property that allows finer control over what is included in the Groovydoc.

[[use_providers_to_run_external_processes]]
==== Provider-based API must be used to run external processes at the configuration time

Using `Project.exec`, `Project.javaexec`, and standard Java and Groovy APIs to run external processes at the configuration time is now deprecated when the configuration cache is enabled.
It will be an error in Gradle 8.0 and later.
Gradle 7.5 introduces configuration cache-compatible ways to execute and obtain output of an external process with the link:{javadocPath}/org/gradle/api/provider/ProviderFactory.html[provider-based APIs] or a custom implementation of the link:{javadocPath}/org/gradle/api/provider/ValueSource.html[`ValueSource`] interface.
The <<configuration_cache#config_cache:requirements:external_processes,configuration cache chapter>> has more details to help with the migration to the new APIs.

[[changes_7.4]]
== Upgrading from 7.3 and earlier

=== Potential breaking changes

==== Updates to default tool integration versions

- PMD has been updated to https://github.com/pmd/pmd/releases/tag/pmd_releases%2F6.39.0[PMD 6.39.0].

=== Deprecations

[[adoptopenjdk_download]]
==== AdoptOpenJDK toolchain download

Following the move from AdoptOpenJDK to Adoptium, under the Eclipse foundation, it is no longer possible to download an AdoptOpenJDK build from their end point.
Instead, an Eclipse Temurin or IBM Semeru build is returned.

Gradle 7.4+ will now emit a deprecation warning when the AdoptOpenJDK vendor is specified in the <<toolchains.adoc#sec:vendors,toolchain specification>> and it is used by auto provisioning.
If you must use AdoptOpenJDK, you should turn off auto-download. If an Eclipse Temurin or IBM Semeru build works for you, specify `JvmVendorSpec.ADOPTIUM` or `JvmVendorSpec.IBM_SEMERU` as the vendor or leave the vendor unspecified.

[[empty_directories_file_tree]]
==== File trees and empty directory handling

When using `@link:{javadocPath}/org/gradle/api/tasks/SkipWhenEmpty.html[SkipWhenEmpty]` on an input file collection, Gradle skips the task when it determines that the input is empty.
If the input file collection consists only of file trees, Gradle ignores directories for the emptiness check.
Though when checking for changes to the input file collection, Gradle only ignores directories when the `@link:{javadocPath}/org/gradle/api/tasks/IgnoreEmptyDirectories.html[IgnoreEmptyDirectories]` annotation is present.

Gradle will now ignore directories for both the `@SkipWhenEmpty` check and for determining changes consistently.
Until Gradle 8.0, Gradle will detect if an input file collection annotated with `@SkipWhenEmpty` consists only of file trees and then ignore directories automatically.
Moreover, Gradle will issue a deprecation warning to advise the user that the behavior will change in Gradle 8.0, and that the input property should be annotated with `@IgnoreEmptyDirectories`.
To ignore directories in Gradle 8.0 and later, the input property needs to be annotated with `@IgnoreEmptyDirectories`.

Finally, using `@link:{javadocPath}/org/gradle/api/tasks/InputDirectory.html[InputDirectory]` implies `@IgnoreEmptyDirectories`, so no changes are necessary when using this annotation.
The same is true for `link:{javadocPath}/org/gradle/api/tasks/TaskInputs.html#dir-java.lang.Object-[inputs.dir()]` when registering an input directory via the runtime API.

[[lazypublishartifact_fileresolver]]
==== Using LazyPublishArtifact without a FileResolver is deprecated

When using a LazyPublishArtifact without a FileResolver, a different file resolution strategy is used, which duplicates
some logic in the FileResolver. To improve consistency, LazyPublishArtifact should be used with a FileResolver, and will
require it in the future.

This also affects other internal APIs that use LazyPublishArtifact, which now also have deprecation warnings where needed.

[[tar_tree_no_backing_file]]
==== TAR trees from resources without backing files

It is possible to create TAR trees from arbitrary resources.
If the resource is not created via `project.resources`, then it may not have a backing file.
Creating a TAR tree from a resource with no backing file has been deprecated.
Instead, convert the resource to a file and use `project.tarTree()` on the file.
To convert the resource to a file you can use a custom task or use dependency management to download the file via a URL.
This way, Gradle is able to apply optimizations like up-to-date checks instead of re-running the logic to create the resource every time.

[[unique_attribute_sets]]
==== Unique attribute sets

The set of link:{javadocPath}/org/gradle/api/attribute/Attribute.html[Attribute]s associated with a _consumable_ configuration within a project, must be unique across all other configurations within that project which share the same set of link:{javadocPath}/org/gradle/api/capabilities/Capability.html[Capability]s.  This will be checked at the end of configuring variant configurations, as they are locked against further mutation.

If the set of attributes is shared across configurations, consider adding an additional attribute to one of the variants for the sole purpose of disambiguation.

[[for_use_at_configuration_time_deprecation]]
==== `Provider#forUseAtConfigurationTime()` has been deprecated

link:{javadocPath}/org/gradle/api/provider/Provider.html#forUseAtConfigurationTime--[Provider#forUseAtConfigurationTime] is now deprecated and scheduled for removal in Gradle 9.0. Clients should simply remove the call.

The call was mandatory on providers of external values such as link:{javadocPath}/org/gradle/api/provider/ProviderFactory.html#systemProperty-java.lang.String-[system properties], link:{javadocPath}/org/gradle/api/provider/ProviderFactory.html#environmentVariable-java.lang.String-[environment variables], link:{javadocPath}/org/gradle/api/provider/ProviderFactory.html#gradleProperty-java.lang.String-[Gradle properties] and link:{javadocPath}/org/gradle/api/provider/ProviderFactory.html#fileContents-org.gradle.api.file.RegularFile-[file contents] meant to be used at configuration time together with the configuration cache feature.

Starting with version 7.4 Gradle will implicitly treat an external value used at configuration time as a configuration cache input.

Clients are also free to use standard Java APIs such as `System#getenv` to read environment variables, `System#getProperty` to read system properties as well as Gradle APIs such as link:{javadocPath}/org/gradle/api/provider/ProviderFactory.html#systemProperty-java.lang.String-[`Project#property(String)`] and link:{javadocPath}/org/gradle/api/Project.html#findProperty-java.lang.String-[`Project#findProperty(String)`] to read Gradle properties at configuration time. The `Provider` based APIs are still the recommended way to connect external values to task inputs for maximum configuration cache reuse.

==== `ConfigurableReport#setDestination(org.gradle.api.provider.Provider<java.io.File>)` has been deprecated

link:{javadocPath}/org/gradle/api/reporting/ConfigurableReport.html#setDestination-org.gradle.api.provider.Provider-[`ConfigurableReport#setDestination(org.gradle.api.provider.Provider<java.io.File>)`] is now deprecated and scheduled for removal in Gradle 8.0.

Use link:{javadocPath}/org/gradle/api/reporting/Report.html#getOutputLocation--[`Report#getOutputLocation().set(...)`] instead.

[[task_execution_events]]
==== Task execution listeners and events

The Gradle configuration cache does not support listeners and events that have direct access to `Task` and `Project` instances,
which allows Gradle to execute tasks in parallel and to store the minimal amount of data in the configuration cache.
In order to move towards an API that is consistent whether the configuration cache is enabled or not,
the following APIs are deprecated and will be removed or be made an error in Gradle 8.0:

- Interface link:{javadocPath}/org/gradle/api/execution/TaskExecutionListener.html[TaskExecutionListener]
- Interface link:{javadocPath}/org/gradle/api/execution/TaskActionListener.html[TaskActionListener]
- Method link:{javadocPath}/org/gradle/api/execution/TaskExecutionGraph.html#addTaskExecutionListener-org.gradle.api.execution.TaskExecutionListener-[TaskExecutionGraph.addTaskExecutionListener()]
- Method link:{javadocPath}/org/gradle/api/execution/TaskExecutionGraph.html#removeTaskExecutionListener-org.gradle.api.execution.TaskExecutionListener-[TaskExecutionGraph.removeTaskExecutionListener()]
- Method link:{javadocPath}/org/gradle/api/execution/TaskExecutionGraph.html#beforeTask-org.gradle.api.Action-[TaskExecutionGraph.beforeTask()]
- Method link:{javadocPath}/org/gradle/api/execution/TaskExecutionGraph.html#afterTask-org.gradle.api.Action-[TaskExecutionGraph.afterTask()]
- Registering TaskExecutionListener, TaskActionListener, TestListener, TestOutputListener via link:{javadocPath}/org/gradle/api/invocation/Gradle.html#addListener-java.lang.Object-[Gradle.addListener()]

See the <<configuration_cache#config_cache:requirements:build_listeners,configuration cache chapter>> for details on how to migrate
these usages to APIs that are supported by the configuration cache.

[[build_finished_events]]
==== Build finished events

Build finished listeners are not supported by the Gradle configuration cache. And so, the following API are deprecated and will be
removed in Gradle 8.0:

- Method link:{javadocPath}/org/gradle/api/invocation/Gradle.html#buildFinished-org.gradle.api.Action-[Gradle.buildFinished()]
- Method link:{javadocPath}/org/gradle/BuildListener.html#buildFinished-org.gradle.BuildResult-[BuildListener.buildFinished()]

See the <<configuration_cache#config_cache:requirements:build_listeners,configuration cache chapter>> for details on how to migrate
these usages to APIs that are supported by the configuration cache.

[[task_project]]
==== Calling `Task.getProject()` from a task action

Calling link:{javadocPath}/org/gradle/api/Task.html#getProject--[Task.getProject()] from a task action at execution time is
now deprecated and will be made an error in Gradle 8.0.
This method can be used during configuration time, but it is recommended to avoid doing this.

See the <<configuration_cache#config_cache:requirements:use_project_during_execution,configuration cache chapter>> for details on
how to migrate these usages to APIs that are supported by the configuration cache.

[[task_dependencies]]
==== Calling `Task.getTaskDependencies()` from a task action

Calling link:{javadocPath}/org/gradle/api/Task.html#getTaskDependencies--[Task.getTaskDependencies()] from a task action at
execution time is now deprecated and will be made an error in Gradle 8.0.
This method can be used during configuration time, but it is recommended to avoid doing this.

See the <<configuration_cache#config_cache:requirements:use_project_during_execution,configuration cache chapter>> for details on
how to migrate these usages to APIs that are supported by the configuration cache.

[[undeclared_build_service_usage]]
==== Using a build service from a task without the corresponding `Task.usesService` declaration

Gradle needs the information so it can properly honor the build service lifecycle and its usage constraints.

This will become an error in a future Gradle version.

Check the <<build_services.adoc#using_a_build_service_from_a_task, Shared Build Services documentation>> for more information.

[[version_catalog_deprecations]]
==== VersionCatalog and VersionCatalogBuilder deprecations

Some methods in link:{javadocPath}/org/gradle/api/artifacts/VersionCatalog.html[VersionCatalog] and link:{javadocPath}/org/gradle/api/initialization/dsl/VersionCatalogBuilder.html[VersionCatalogBuilder] are now deprecated and scheduled for removal in Gradle 8.0. Specific replacements can be found in the JavaDoc of the affected methods.

These methods were changed to improve the consistency between the `libs.versions.toml` file and the API classes.

[[changes_7.3]]
== Upgrading from 7.2 and earlier

=== Potential breaking changes

==== Updates to bundled Gradle dependencies

- Kotlin has been updated to https://github.com/JetBrains/kotlin/releases/tag/v1.5.31[Kotlin 1.5.31].
- Groovy has been updated to https://groovy-lang.org/changelogs/changelog-3.0.9.html[Groovy 3.0.9].
- Ant has been updated to https://archive.apache.org/dist/ant/RELEASE-NOTES-1.10.11.html[Ant 1.10.11] to fix https://github.com/advisories/GHSA-q5r4-cfpx-h6fh[CVE-2021-36373] and https://github.com/advisories/GHSA-5v34-g2px-j4fw[CVE-2021-36374].
- Commons compress has been updated to https://commons.apache.org/proper/commons-compress/[Commons-compress 1.21] to fix https://github.com/advisories/GHSA-7hfm-57qf-j43q[CVE-2021-35515], https://github.com/advisories/GHSA-crv7-7245-f45f[CVE-2021-35516], https://github.com/advisories/GHSA-xqfj-vm6h-2x34[CVE-2021-35517] and https://github.com/advisories/GHSA-mc84-pj99-q6hh[CVE-2021-36090].

==== Application order of plugins in the `plugins` block

The order in which plugins in the `plugins` block were actually applied was inconsistent
and depended on how a plugin was added to the class path. Now the plugins are always applied
in the same order they are declared in the `plugins` block which in rare cases might change
behavior of existing builds.

==== Effects of exclusion on substituted dependencies in dependency resolution

Prior to this version, a dependency substitution target could not be excluded from a dependency graph.
This was caused by checking for exclusions prior to performing the substitution.
Now Gradle will also check for exclusion on the substitution result.

==== Version catalog

Generated accessors no longer give access to the type unsafe API.
You have to use the <<platforms.adoc#sub:type-unsafe-access-to-catalog,version catalog extension>> instead.

==== Toolchain support in Scala

When using <<scala_plugin.adoc#sec:scala_tasks,toolchains in Scala>>, the `-target` option of the Scala compiler will now be set automatically.
This means that using a version of Java that cannot be targeted by a version of Scala will result in an error.
Providing this flag in the compiler options will disable this behaviour and allow to use a higher Java version to compile for a lower bytecode target.

[[declare_unreadable_input_output]]
==== Declaring input or output directories which contain unreadable content

For up-to-date checks Gradle relies on tracking the state of the inputs and the outputs of a task.
Gradle used to ignore unreadable files in the input or outputs to support certain use-cases, although it cannot track their state.
Declaring input or output directories on tasks which contain unreadable content has been deprecated and these use-cases are now supported by declaring the task to be untracked.
Use the @link:{javadocPath}/org/gradle/api/tasks/UntrackedTask.html[UntrackedTask] annotation or the link:{groovyDslPath}/org.gradle.api.Task.html#org.gradle.api.Task:doNotTrackState(java.lang.String)[Task.doNotTrackState()] method to declare a task as untracked.

When you are using a `link:{groovyDslPath}/org.gradle.api.tasks.Copy.html[Copy]` task for copying single files into a directory which contains unreadable files, use the method link:{groovyDslPath}/org.gradle.api.Task.html#org.gradle.api.Task:doNotTrackState(java.lang.String)[Task.doNotTrackState()].

[[changes_7.2]]
== Upgrading from 7.1 and earlier

=== Potential breaking changes

==== Security changes to application start scripts and Gradle wrapper scripts

Due to https://github.com/gradle/gradle/security/advisories/GHSA-6j2p-252f-7mw8[CVE-2021-32751], `gradle`, `gradlew` and start scripts generated by Gradle's <<application_plugin.adoc#application_plugin,application plugin>> have been updated to avoid situations where these
scripts could be used for arbitrary code execution when an attacker is able to change environment variables.

You can use the latest version of Gradle to generate a `gradlew` script and use it to execute an older version of Gradle.

This should be transparent for most users; however, there may be changes for Gradle builds that rely on the environment variables `JAVA_OPTS` or `GRADLE_OPTS` to pass parameters with complicated quote escaping.
Contact us if you suspect something has broken your build and you cannot find a solution.

==== Updates to bundled Gradle dependencies

- Groovy has been updated to https://groovy-lang.org/releasenotes/groovy-3.0.html[Groovy 3.0.8].
- Kotlin has been updated to https://github.com/JetBrains/kotlin/releases/tag/v1.5.21[Kotlin 1.5.21].

==== Updates to default tool integration versions

- PMD has been updated to https://github.com/pmd/pmd/releases/tag/pmd_releases%2F6.36.0[PMD 6.36.0].

=== Deprecations

[[java_lamdba_action]]
==== Using Java lambdas as task actions

When using a Java lambda to implement a task action, Gradle cannot track the implementation and the task will never be up-to-date or served from the build cache.
Since it is easy to add such a task action, using task actions implemented by Java lambdas is now deprecated.
See <<validation_problems.adoc#implementation_unknown,Validation problems>> for more details how to fix the issue.

[[equals_up_to_date_deprecation]]
==== Relying on equals for up-to-date checks is deprecated

When a task input is annotated with `@Input` and is not a type Gradle understand directly (like `String`), then Gradle uses the serialized form of the input for up-to-date checks and the build cache key.
Historically, Gradle also loads the serialized value from the last execution and then uses `equals()` to compare it to the current value for up-to-date checks.
Doing so is error prone, doesn't work with the build cache and has a performance impact, therefore it has been deprecated.
Instead of using `@Input` on a type Gradle doesn't understand directly, use `@Nested` and annotate the properties of the type accordingly.

[[changes_7.1]]
== Upgrading from 7.0 and earlier

=== Potential breaking changes

==== Updates to default tool integration versions

- JaCoCo has been updated to http://www.jacoco.org/jacoco/trunk/doc/changes.html[0.8.7].

==== The `org.gradle.util` package is now a public API

Officially, the `org.gradle.util` package is not part of the public API.
But, because this package name doesn't contain the word `internal`, many Gradle plugins already consider as one.
Gradle 7.1 addresses the situation and marks the package as public.
The classes that were unintentionally exposed are either deprecated or removed, depending on their external usage.

===== The following classes are now officially recognized as public API:
- `GradleVersion`
- `Path`
- `Configurable`

===== The following classes have known usages in external plugins and are now deprecated and set for removal in Gradle 8.0:

- `VersionNumber`
- `TextUtil`
- `WrapUtil`
- `RelativePathUtil`
- `DistributionLocator`
- `SingleMessageLogger`
- `ConfigureUtil`

`ConfigureUtil` is being removed without a replacement. Plugins can avoid the need for using `ConfigureUtil` by following link:{javadocPath}/org/gradle/util/ConfigureUtil.html[our example].

===== The following classes have only internal usages and were moved from `org.gradle.util` to the `org.gradle.util.internal` package:

- `Resources`
- `RedirectStdOutAndErr`
- `Swapper`
- `StdInSwapper`
- `IncubationLogger`
- `RedirectStdIn`
- `MultithreadedTestRule`
- `DisconnectableInputStream`
- `BulkReadInputStream`
- `MockExecutor`
- `FailsWithMessage`
- `FailsWithMessageExtension`
- `TreeVisitor`
- `AntUtil`
- `JarUtil`

===== The last set of classes have no external or internal usages and therefore were deleted:

- `DiffUtil`
- `NoopChangeListener`
- `EnumWithClassBody`
- `AlwaysTrue`
- `ReflectionEqualsMatcher`
- `DynamicDelegate`
- `IncubationLogger`
- `NoOpChangeListener`
- `DeferredUtil`
- `ChangeListener`

==== The return type of source set extensions have changed

The following source sets are contributed via an extension with a custom type:

- `groovy`: link:{groovyDslPath}/org.gradle.api.tasks.GroovySourceDirectorySet.html[GroovySourceDirectorySet]
- `antlr`: link:{groovyDslPath}/org.gradle.api.plugins.antlr.AntlrSourceDirectorySet.html[AntlrSourceDirectorySet]
- `scala`: link:{groovyDslPath}/org.gradle.api.tasks.ScalaSourceDirectorySet.html[ScalaSourceDirectorySet]

The 'idiomatic' DSL declaration is backward compatible:

```groovy
sourceSets {
    main {
        groovy {
            // ...
        }
    }
}
```

However, the return type of the groovy block has changed to the extension type. This means that the following snippet no longer works in Gradle 7.1:

```groovy
 sourceSets {
     main {
         GroovySourceSet sourceSet = groovy {
             // ...
         }
     }
 }
```

==== Start scripts require bash shell

The command used to start Gradle, the Gradle wrapper as well as the scripts generated by the `application` plugin
now require `bash` shell.

=== Deprecations

[[convention_mapping]]
==== Using convention mapping with properties with type Provider is deprecated
Convention mapping is an internal feature that is been replaced by the <<lazy_configuration#lazy_configuration,Provider API>>.
When mixing convention mapping with the Provider API, unexpected behavior can occur.
Gradle emits a deprecation warning when a property in a task, extension or other domain object uses convention mapping with the Provider API.

To fix this, the plugin that configures the convention mapping for the task, extension or domain object needs to be changed to use the Provider API only.

[[jacoco_merge]]
==== JacocoMerge task type is deprecated

The `JacocoMerge` task was used for merging coverage reports from different subprojects into a single report.
The same functionality is also available on the `JacocoReport` task.
Because of the duplication, `JacocoMerge` is now deprecated and scheduled for removal in Gradle 8.0.

[[configuring_custom_build_layout]]
==== Setting custom build layout

Command line options:

* `-c`, `--settings-file` for specifying a custom settings file location
* `-b`, `--build-file` for specifying a custom build file location

have been deprecated.

Setting custom build file using
link:{groovyDslPath}/org.gradle.api.tasks.GradleBuild.html#org.gradle.api.tasks.GradleBuild:buildFile[buildFile]
property in link:{groovyDslPath}/org.gradle.api.tasks.GradleBuild.html[GradleBuild] task has been deprecated.

Please use the link:{groovyDslPath}/org.gradle.api.tasks.GradleBuild.html#org.gradle.api.tasks.GradleBuild:dir[dir]
property instead to specify the root of the nested build.
Alternatively, consider using one of the recommended alternatives for
link:{groovyDslPath}/org.gradle.api.tasks.GradleBuild.html[GradleBuild] task as suggested in
<<authoring_maintainable_build_scripts#sec:avoiding_use_of_gradlebuild, Avoid using the GradleBuild task type>> section.

Setting custom build layout using
link:{javadocPath}/org/gradle/StartParameter.html[StartParameter] methods
link:{javadocPath}/org/gradle/StartParameter.html#setBuildFile-java.io.File-[setBuildFile(File)]
and
link:{javadocPath}/org/gradle/StartParameter.html#setSettingsFile-java.io.File-[setSettingsFile(File)]
as well as the counterpart getters
link:{javadocPath}/org/gradle/StartParameter.html#getBuildFile--[getBuildFile()]
and
link:{javadocPath}/org/gradle/StartParameter.html#getSettingsFile--[getSettingsFile()]
have been deprecated.

Please use standard locations for settings and build files:

* settings file in the root of the build
* build file in the root of each subproject

For the use case where custom settings or build files are used to model different behavior (similar to Maven profiles),
consider using <<build_environment#sec:gradle_system_properties, system properties>> with conditional logic.
For example, given a piece of code in either settings or build file:
```
if (System.getProperty("profile") == "custom") {
    println("custom profile")
} else {
    println("default profile")
}
```
You can pass the `profile` system property to Gradle using `gradle -Dprofile=custom` to execute the code in the `custom` profile branch.

[[dependency_substitutions_with]]
==== Substitution.with replaced with Substitution.using

<<resolution_rules#sec:dependency_substitution_rules, Dependency substitutions>> using `with` method have been deprecated
and are replaced with `using` method that also allows chaining.
For example, a dependency substitution rule `substitute(project(':a')).with(project(':b'))` should be replaced with
`substitute(project(':a')).using(project(':b'))`.
With chaining you can, for example, add a reason for a substitution like this:
`substitute(project(':a')).using(project(':b')).because("a reason")`.

[[java_exec_properties]]
==== Properties deprecated in JavaExec task

* The link:{groovyDslPath}/org.gradle.api.tasks.JavaExec.html#org.gradle.api.tasks.JavaExec:main[main] getters and setters
in link:{groovyDslPath}/org.gradle.api.tasks.JavaExec.html[JavaExec] task have been deprecated.
Use the link:{groovyDslPath}/org.gradle.api.tasks.JavaExec.html#org.gradle.api.tasks.JavaExec:mainClass[mainClass] property instead.

[[compile_task_wiring]]
==== Deprecated properties in `compile` task

* The link:{groovyDslPath}/org.gradle.api.tasks.compile.JavaCompile.html#org.gradle.api.tasks.compile.JavaCompile:destinationDir[JavaCompile.destinationDir]
property has been deprecated.
Use the link:{groovyDslPath}/org.gradle.api.tasks.compile.JavaCompile.html#org.gradle.api.tasks.compile.JavaCompile:destinationDirectory[JavaCompile.destinationDirectory]
property instead.
* The link:{groovyDslPath}/org.gradle.api.tasks.compile.GroovyCompile.html#org.gradle.api.tasks.compile.GroovyCompile:destinationDir[GroovyCompile.destinationDir]
property has been deprecated.
Use the link:{groovyDslPath}/org.gradle.api.tasks.compile.GroovyCompile.html#org.gradle.api.tasks.compile.GroovyCompile:destinationDirectory[GroovyCompile.destinationDirectory]
property instead.
* The link:{groovyDslPath}/org.gradle.api.tasks.scala.ScalaCompile.html#org.gradle.api.tasks.scala.ScalaCompile:destinationDir[ScalaCompile.destinationDir]
property has been deprecated.
Use the link:{groovyDslPath}/org.gradle.api.tasks.scala.ScalaCompile.html#org.gradle.api.tasks.scala.ScalaCompile:destinationDirectory[ScalaCompile.destinationDirectory]
property instead.

[[non_hierarchical_project_structures]]
==== Non-hierarchical project layouts

Gradle 7.1 deprecated project layouts where subprojects were located outside of the project root.
However, based on link:https://github.com/gradle/gradle/issues/18644[community feedback] we decided to roll back in Gradle 7.4 and removed the deprecation.
As a consequence, the link:{groovyDslPath}/org.gradle.api.initialization.Settings.html#org.gradle.api.initialization.Settings:includeFlat(java.lang.String&#91;&#93;)[Settings.includeFlat()] method is deprecated in Gradle 7.1, 7.2, and 7.3 only.

[[upload_task_deprecation]]
==== Deprecated `Upload` task

Gradle used to have two ways of publishing artifacts.
Now, the situation has been cleared and all build should use the `maven-publish` plugin.
The last remaining artifact of the old way of publishing is the `Upload` task that has been deprecated and scheduled for removal in Gradle 8.0.
Existing clients should migrate to the <<publishing_maven.adoc#publishing_maven,`maven-publish` plugin>>.

[[all_convention_deprecation]]
==== Deprecated conventions
The concept of conventions is outdated and superseded by extensions. To reflect this in the Gradle API, the following elements are now deprecated:

- link:{javadocPath}/org/gradle/api/Project.html#getConvention--[Project.html#getConvention()]
- link:{javadocPath}/org/gradle/api/internal/HasConvention.html[HasConvention]

The internal usages of conventions have been also cleaned up (see the deprecated items below).

Plugin authors migrate to extensions if they replicate the changes we've done internally. Here are some examples:

- Migrate plugin configuration: link:https://github.com/gradle/gradle/pull/16900/files#diff-ac53d4f39698b83e30b93855fe6a725ffd96d5ed9df156d4f9dfd32bdc7946e7[gradle/gradle#16900].
- Migrate custom source sets: link:https://github.com/gradle/gradle/pull/17149/files#diff-e159587e2f9aec398fa795b1d8b344f1593cb631e15e04893d31cdc9465f9781[gradle/gradle#17149].

[[base_convention_deprecation]]
==== Deprecated `base` plugin conventions

The convention properties contributed by the `base` plugin have been deprecated and scheduled for removal in Gradle 8.0.
The conventions are replaced by the `base { }` configuration block backed by link:{groovyDslPath}/org.gradle.api.plugins.BasePluginExtension.html[BasePluginExtension].

The old convention object defines the `distsDirName`, `libsDirName` and `archivesBaseName` properties with simple getter and setter methods.
Those methods are available in the extension only to maintain backwards compatibility.
Build scripts should solely use the properties of type `Property`:
```
base {
    archivesName = 'customBase'
    distsDirectory = layout.buildDirectory.dir('custom-dist')
    libsDirectory = layout.buildDirectory.dir('custom-libs')
}
```

[[application_convention_deprecation]]
==== Deprecated `ApplicationPluginConvention`

link:{javadocPath}/org/gradle/api/plugins/ApplicationPluginConvention.html[ApplicationPluginConvention] was already listed as deprecated in the <<application_plugin.adoc#sec:application_convention_properties, documentation>>.
Now, it is officially annotated as deprecated and scheduled for removal in Gradle 8.0.

[[java_convention_deprecation]]
==== Deprecated `java` plugin conventions

The convention properties contributed by the `java` plugin have been deprecated and scheduled for removal in Gradle 8.0.
They are replaced by the properties of link:{groovyDslPath}/org.gradle.api.plugins.JavaPluginExtension.html[JavaPluginExtension] which can be configured in the `java {}` block.

[[plugin_configuration_consumption]]
==== Deprecated consumption of internal plugin configurations

Some of the core Gradle plugins declare configurations that are used by the plugin itself and are not meant to be
published or consumed by another subproject directly. Gradle did not explicitly prohobit this.
Gradle 7.1 deprecates consumption of those configurations and this will become an error in Gradle 8.0.

The following plugin configurations have been deprecated for consumption:

[cols="1,1"]
|===
| plugin | configurations deprecated for consumption

| `codenarc`
| `codenarc`

| `pmd`
| `pmd`

| `checkstyle`
| `checkstyle`

| `antlr`
| `antlr`

| `jacoco`
| `jacocoAnt`, `jacocoAgent`

| `scala`
| `zinc`

| `war`
| `providedCompile`, `providedRuntime`
|===

If your use case needs to consume any of the above mentioned configurations in another project, please create a separate consumable
configuration that extends from the internal ones. For example:
```
plugins {
    id("codenarc")
}
configurations {
    codenarc {
        // because currently this is consumable until Gradle 8.0 and can clash with the configuration below depending on the attributes set
        canBeConsumed = false
    }
    codenarcConsumable {
        extendsFrom(codenarc)
        canBeConsumed = true
        canBeResolved = false
        // the attributes below make this configuration consumable by a `java-library` project using `implementation` configuration
        attributes {
            attribute(Usage.USAGE_ATTRIBUTE, objects.named(Usage, Usage.JAVA_RUNTIME))
            attribute(Category.CATEGORY_ATTRIBUTE, objects.named(Category, Category.LIBRARY))
            attribute(LibraryElements.LIBRARY_ELEMENTS_ATTRIBUTE, objects.named(LibraryElements, LibraryElements.JAR))
            attribute(Bundling.BUNDLING_ATTRIBUTE, objects.named(Bundling, Bundling.EXTERNAL))
            attribute(TargetJvmEnvironment.TARGET_JVM_ENVIRONMENT_ATTRIBUTE, objects.named(TargetJvmEnvironment, TargetJvmEnvironment.STANDARD_JVM));
        }
    }
}
```

[[project_report_convention_deprecation]]
==== Deprecated `project-report` plugin conventions

link:{groovyDslPath}/org.gradle.api.plugins.ProjectReportsPluginConvention.html[ProjectReportsPluginConvention] is now deprecated and scheduled for removal in Gradle 8.0. Clients should configure the project report tasks directly. Also, link:{javadocPath}/org/gradle/api/DomainObjectCollection.html#withType-java.lang.Class-[tasks.withType(...).configureEach(...)] can be used to configure each task of the same type (`HtmlDependencyReportTask` for example).

[[war_convention_deprecation]]
==== Deprecated `war` plugin conventions

link:{javadocPath}/org/gradle/api/plugins/WarPluginConvention.html[WarPluginConvention] is now deprecated and scheduled for removal in Gradle 8.0. Clients should configure the `war` task  directly. Also, link:{javadocPath}/org/gradle/api/DomainObjectCollection.html#withType-java.lang.Class-[tasks.withType(War.class).configureEach(...)] can be used to configure each task of type `War`.

[[ear_convention_deprecation]]
==== Deprecated `ear` plugin conventions

link:{javadocPath}/org/gradle/plugins/ear/EarPluginConvention.html[EarPluginConvention] is now deprecated and scheduled for removal in Gradle 8.0. Clients should configure the `ear` task directly. Also, link:{javadocPath}/org/gradle/api/DomainObjectCollection.html#withType-java.lang.Class-[tasks.withType(Ear.class).configureEach(...)] can be used to configure each task of type `Ear`.

[[custom_source_set_deprecation]]
==== Deprecated custom source set interfaces
The following source set interfaces are now deprecated and scheduled for removal in Gradle 8.0:

- link:{javadocPath}/org/gradle/api/tasks/GroovySourceSet.html[GroovySourceSet]
- link:{javadocPath}/org/gradle/api/plugins/antlr/AntlrSourceVirtualDirectory.html[AntlrSourceVirtualDirectory]
- link:{javadocPath}/org/gradle/api/tasks/ScalaSourceSet.html[ScalaSourceSet]

Clients should configure the sources with their plugin-specific configuration:

- `groovy`: link:{javadocPath}/org/gradle/api/tasks/GroovySourceDirectorySet.html[GroovySourceDirectorySet]
- `antlr`: link:{javadocPath}/org/gradle/api/plugins/antlr/AntlrSourceDirectorySet.html[AntlrSourceDirectorySet]
- `scala`: link:{javadocPath}/org/gradle/api/tasks/ScalaSourceDirectorySet.html[ScalaSourceDirectorySet]

For example, here's how you configure the groovy sources from a plugin:

```java
GroovySourceDirectorySet groovySources = sourceSet.getExtensions().getByType(GroovySourceDirectorySet.class);
groovySources.setSrcDirs(Arrays.asList("sources/groovy"));
```

[[old_artifact_transforms_api]]
==== Registering artifact transforms extending `ArtifactTransform`

When Gradle first introduced artifact transforms, it used the base class `ArtifactTransform` for implementing them.
Gradle 5.3 introduced the interface `TransformAction` for implementing artifact transforms, replacing the previous class `ArtifactTransform` and addressing various shortcomings.
Using the registration method link:{groovyDslPath}/org.gradle.api.artifacts.dsl.DependencyHandler.html#org.gradle.api.artifacts.dsl.DependencyHandler:registerTransform(org.gradle.api.Action)[DependencyHandler.registerTransform(Action)] for `ArtifactTransform` has been deprecated.
Migrate your artifact transform to use `TransformAction` and use link:{groovyDslPath}/org.gradle.api.artifacts.dsl.DependencyHandler.html#org.gradle.api.artifacts.dsl.DependencyHandler:registerTransform(java.lang.Class,%20org.gradle.api.Action)[DependencyHandler.registerTransform(Class, Action)] instead.
See the <<artifact_transforms#sec:abm_artifact_transforms,user manual>> for more information on implementing `TransformAction`.<|MERGE_RESOLUTION|>--- conflicted
+++ resolved
@@ -141,31 +141,6 @@
 
 For some examples of possible error or warning outputs which may arise due to this change, see <<remove_test_add_opens>>.
 
-<<<<<<< HEAD
-=== Report `getOutputLocation` return type changed
-
-In the link:{groovyDslPath}/org.gradle.api.reporting.Report.html#org.gradle.api.reporting.Report[Report] interface the return type of the `outputLocation` property is now `Property<? extends FileSystemLocation>`.  It was previously `Provider<? extends FileSystemLocation>`.
-
-This change allows for more idiomatic configuration of reporting tasks, using:
-
-```groovy
-tasks.named('test') {
-    reports.junitXml.outputLocation = layout.buildDirectory.dir('reports/my-report')
-}
-```
-
-versus the now `@Deprecated` former usage of:
-
-```groovy
-tasks.named('test') {
-    reports.junitXml.setDestination(layout.buildDirectory.file('reports/my-report-old').get().asFile)
-}
-
-```
-
-This interface is implemented by many built-in and custom reports such as those used by JUnit.  Plugins that compiled against an earlier version of Gradle containing the previous method signature may need to be recompiled to be used with newer versions of Gradle containing the new signature.
-
-=======
 ==== SourceSet classesDirs no longer depends upon the entire SourceSet as a task dependency
 
 Prior to Gradle 8.0, the task dependencies for `link:{groovyDslPath}/org.gradle.api.tasks.SourceSetOutput.html#org.gradle.api.tasks.SourceSetOutput:classesDirs[SourceSetOutput.classesDirs]`
@@ -204,7 +179,6 @@
 }
 ```
 
->>>>>>> 47eed03a
 ==== Minimal supported Kotlin Gradle Plugin version changed
 Gradle 7.x supports Kotlin Gradle Plugin 1.3.72 and above. Kotlin Gradle Plugin versions above 1.6.21 are not tested with Gradle 7.x.
 Gradle 8.x supports Kotlin Gradle Plugin 1.6.10 and above.
@@ -294,6 +268,59 @@
 
 Previously, you had to explicitly configure PMD to ignore default rules with `ruleSets = []`.
 In the Gradle 8.0, setting `ruleSetConfig` or `ruleSetFiles` to a non-empty value implicitly ignores default rules.
+
+==== Changing test framework after setting test framework options is now an error
+
+When configuring the built-in test task for Java, Groovy, and Scala projects, Gradle no longer allows you to
+change the test framework used by the `Test` task after configuring options. This was deprecated since it silently
+discarded configuration in some cases.
+
+The following code example now produces an error:
+```
+test {
+   options {
+   }
+
+   useJUnitPlatform()
+}
+```
+Instead, you can:
+
+- set the test framework before configuring options
+- migrate to the <<jvm_test_suite_plugin#jvm_test_suite_plugin,JVM Test Suite Plugin>>
+```
+test {
+   // select test framework before configuring options
+   useJUnitPlatform()
+   options {
+   }
+}
+```
+
+==== Report `getOutputLocation` return type changed
+
+In the link:{groovyDslPath}/org.gradle.api.reporting.Report.html#org.gradle.api.reporting.Report[Report] interface the return type of the `outputLocation` property is now `Property<? extends FileSystemLocation>`.  It was previously `Provider<? extends FileSystemLocation>`.
+
+This change makes the Report API more internally consistent, and allows for more idiomatic configuration of reporting tasks, using:
+
+```groovy
+tasks.named('test') {
+    reports.junitXml.outputLocation = layout.buildDirectory.dir('reports/my-report')
+}
+```
+
+versus the now `@Deprecated` former usage of:
+
+```groovy
+tasks.named('test') {
+    reports.junitXml.setDestination(layout.buildDirectory.file('reports/my-report-old').get().asFile)
+}
+
+```
+
+This interface is implemented by many built-in and custom reports such as those used by JUnit.
+Plugins that compiled against an earlier version of Gradle containing the previous method signature may need to be recompiled to be used with newer versions of Gradle containing the new signature.
+
 
 [[changes_7.6]]
 == Upgrading from 7.5 and earlier
