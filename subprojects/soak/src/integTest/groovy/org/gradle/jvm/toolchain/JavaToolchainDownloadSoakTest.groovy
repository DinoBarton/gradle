--- conflicted
+++ resolved
@@ -24,23 +24,10 @@
 import static org.junit.Assume.assumeFalse
 
 class JavaToolchainDownloadSoakTest extends AbstractIntegrationSpec {
+
     public static final int VERSION = 17
     private static final String ECLIPSE_DISTRO_NAME = "eclipse_adoptium"
     public static final String FOOJAY_PLUGIN_SECTION = """
-            plugins {
-                id 'org.gradle.toolchains.foojay-resolver-convention' version '0.4.0'
-            }
-        """
-
-<<<<<<< HEAD
-    public static final int VERSION = 17
-    private static final String ECLIPSE_DISTRO_NAME = "eclipse_adoptium"
-    public static final String FOOJAY_PLUGIN_SECTION = """
-=======
-    def setup() {
-
-        buildFile << """
->>>>>>> bd883123
             plugins {
                 id 'org.gradle.toolchains.foojay-resolver-convention' version '0.4.0'
             }
@@ -74,17 +61,8 @@
     def "can download missing jdk automatically"() {
         when:
         result = executer
-<<<<<<< HEAD
                 .withTasks("compileJava")
                 .run()
-=======
-            .withTasks("compileJava")
-            .expectDocumentedDeprecationWarning("Java toolchain auto-provisioning enabled, but no java toolchain repositories declared by the build. Will rely on the built-in repository. " +
-                "This behaviour has been deprecated and is scheduled to be removed in Gradle 8.0. " +
-                "In order to declare a repository for java toolchains, you must edit your settings script and add one via the toolchainManagement block. " +
-                "See https://docs.gradle.org/current/userguide/toolchains.html#sec:provisioning for more details.")
-            .run()
->>>>>>> bd883123
 
         then:
         javaClassFile("Foo.class").assertExists()
@@ -106,13 +84,8 @@
 
         when:
         result = executer
-<<<<<<< HEAD
                .withTasks("compileJava")
                .run()
-=======
-            .withTasks("compileJava")
-            .run()
->>>>>>> bd883123
 
         then:
         javaClassFile("Foo.class").assertExists()
@@ -122,22 +95,12 @@
     def "clean destination folder when downloading toolchain"() {
         when: "build runs and doesn't have a local JDK to use for compilation"
         result = executer
-<<<<<<< HEAD
                 .withTasks("compileJava", "-Porg.gradle.java.installations.auto-detect=false")
                 .run()
-=======
-            .expectDocumentedDeprecationWarning("Java toolchain auto-provisioning enabled, but no java toolchain repositories declared by the build. " +
-                "Will rely on the built-in repository. This behaviour has been deprecated and is scheduled to be removed in Gradle 8.0. " +
-                "In order to declare a repository for java toolchains, you must edit your settings script and add one via the toolchainManagement block. " +
-                "See https://docs.gradle.org/current/userguide/toolchains.html#sec:provisioning for more details.")
-            .withTasks("compileJava", "-Porg.gradle.java.installations.auto-detect=false")
-            .run()
->>>>>>> bd883123
 
         then: "suitable JDK gets auto-provisioned"
         javaClassFile("Foo.class").assertExists()
         assertJdkWasDownloaded(ECLIPSE_DISTRO_NAME)
-<<<<<<< HEAD
 
         when: "the marker file of the auto-provisioned JDK is deleted, making the JDK not detectable"
         //delete marker file to make the previously downloaded installation undetectable
@@ -163,28 +126,17 @@
         then: "suitable JDK gets auto-provisioned"
         javaClassFile("Foo.class").assertExists()
         assertJdkWasDownloaded(ECLIPSE_DISTRO_NAME)
-=======
->>>>>>> bd883123
 
         when: "build has no toolchain repositories configured"
         settingsFile.text = ''
 
         then: "build runs again, uses previously auto-provisioned toolchain and warns about toolchain repositories not being configured"
         executer
-<<<<<<< HEAD
                 .expectDocumentedDeprecationWarning("Using a toolchain installed via auto-provisioning, but having no toolchain repositories configured. " +
                         "This behavior is deprecated. Consider defining toolchain download repositories, otherwise the build might fail in clean environments; " +
                         "see https://docs.gradle.org/current/userguide/toolchains.html#sub:download_repositories")
                 .withTasks("compileJava", "-Porg.gradle.java.installations.auto-detect=false", "-Porg.gradle.java.installations.auto-download=true")
                 .run()
-=======
-            .expectDocumentedDeprecationWarning("Java toolchain auto-provisioning enabled, but no java toolchain repositories declared by the build. " +
-                "Will rely on the built-in repository. This behaviour has been deprecated and is scheduled to be removed in Gradle 8.0. " +
-                "In order to declare a repository for java toolchains, you must edit your settings script and add one via the toolchainManagement block. " +
-                "See https://docs.gradle.org/current/userguide/toolchains.html#sec:provisioning for more details.")
-            .withTasks("compileJava", "-Porg.gradle.java.installations.auto-detect=true", "-Porg.gradle.java.installations.auto-download=true")
-            .run()
->>>>>>> bd883123
     }
 
     private void assertJdkWasDownloaded(String implementation) {
