--- conflicted
+++ resolved
@@ -28,37 +28,6 @@
  */
 public final class CalculateTaskGraphBuildOperationType implements BuildOperationType<CalculateTaskGraphBuildOperationType.Details, CalculateTaskGraphBuildOperationType.Result> {
 
-<<<<<<< HEAD
-    public interface NodeIdentity {}
-
-    public interface TransformationIdentity extends NodeIdentity {
-
-        /**
-         * Path of an included build.
-         */
-        String getBuildPath();
-
-        /**
-         * Project path within the build.
-         */
-        String getProjectPath();
-
-        String getComponentId();
-
-        Map<String, String> getSourceAttributes();
-
-        Class<?> getTransformType();
-
-        Map<String, String> getFromAttributes();
-
-        Map<String, String> getToAttributes();
-
-        long getTransformationNodeId();
-
-    }
-
-=======
->>>>>>> 5e258f1a
     public interface PlannedNode {
 
         NodeIdentity getNodeIdentity();
