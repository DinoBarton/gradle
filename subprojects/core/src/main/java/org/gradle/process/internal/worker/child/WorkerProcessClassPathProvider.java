/*
 * Copyright 2010 the original author or authors.
 *
 * Licensed under the Apache License, Version 2.0 (the "License");
 * you may not use this file except in compliance with the License.
 * You may obtain a copy of the License at
 *
 *      http://www.apache.org/licenses/LICENSE-2.0
 *
 * Unless required by applicable law or agreed to in writing, software
 * distributed under the License is distributed on an "AS IS" BASIS,
 * WITHOUT WARRANTIES OR CONDITIONS OF ANY KIND, either express or implied.
 * See the License for the specific language governing permissions and
 * limitations under the License.
 */

package org.gradle.process.internal.worker.child;

import com.google.common.collect.Lists;
import org.gradle.api.Action;
import org.gradle.api.GradleException;
import org.gradle.api.JavaVersion;
import org.gradle.api.internal.ClassPathProvider;
import org.gradle.api.internal.classpath.ModuleRegistry;
import org.gradle.api.specs.Spec;
import org.gradle.cache.CacheRepository;
import org.gradle.cache.PersistentCache;
import org.gradle.internal.Factory;
import org.gradle.internal.UncheckedException;
import org.gradle.internal.classloader.ClassLoaderHierarchy;
import org.gradle.internal.classloader.ClassLoaderSpec;
import org.gradle.internal.classloader.ClassLoaderUtils;
import org.gradle.internal.classloader.ClassLoaderVisitor;
import org.gradle.internal.classloader.FilteringClassLoader;
import org.gradle.internal.classloader.SystemClassLoaderSpec;
import org.gradle.internal.classpath.ClassPath;
import org.gradle.internal.classpath.DefaultClassPath;
import org.gradle.internal.reflect.JavaMethod;
import org.gradle.internal.reflect.JavaReflectionUtil;
import org.gradle.internal.reflect.NoSuchMethodException;
import org.gradle.internal.reflect.NoSuchPropertyException;
import org.gradle.internal.reflect.PropertyAccessor;
import org.gradle.internal.reflect.PropertyMutator;
import org.gradle.internal.stream.EncodedStream;
import org.gradle.internal.util.Trie;
import org.gradle.process.internal.worker.GradleWorkerMain;
import org.objectweb.asm.ClassReader;
import org.objectweb.asm.ClassVisitor;
import org.objectweb.asm.ClassWriter;
import org.objectweb.asm.Type;
import org.objectweb.asm.commons.ClassRemapper;
import org.objectweb.asm.commons.Remapper;
import org.slf4j.Logger;
import org.slf4j.LoggerFactory;

import java.io.BufferedOutputStream;
import java.io.Closeable;
import java.io.File;
import java.io.FileOutputStream;
import java.io.IOException;
import java.io.InputStream;
import java.net.URL;
import java.util.Arrays;
import java.util.HashSet;
import java.util.Iterator;
import java.util.List;
import java.util.Set;
import java.util.zip.ZipEntry;
import java.util.zip.ZipOutputStream;

public class WorkerProcessClassPathProvider implements ClassPathProvider, Closeable {
    private static final Logger LOGGER = LoggerFactory.getLogger(WorkerProcessClassPathProvider.class);
    private final CacheRepository cacheRepository;
    private final ModuleRegistry moduleRegistry;
    private final Object lock = new Object();
    private ClassPath workerClassPath;
    private PersistentCache workerClassPathCache;

    public static final String[] RUNTIME_MODULES = new String[] {
            "gradle-core-api",
            "gradle-core",
            "gradle-logging",
            "gradle-messaging",
            "gradle-base-services",
            "gradle-cli",
            "gradle-native",
            "gradle-dependency-management",
            "gradle-workers",
            "gradle-worker-processes",
            "gradle-process-services",
            "gradle-persistent-cache",
            "gradle-model-core",
            "gradle-jvm-services",
            "gradle-files",
            "gradle-file-collections",
            "gradle-hashing",
            "gradle-snapshots",
<<<<<<< HEAD
            "gradle-build-operations"
=======
            "gradle-base-annotations"
>>>>>>> 67635b44
    };

    public static final String[] RUNTIME_EXTERNAL_MODULES = new String[] {
            "slf4j-api",
            "jul-to-slf4j",
            "native-platform",
            "kryo",
            "commons-lang",
            "guava",
            "javax.inject",
            "groovy-all",
            "asm"
    };

    // This list is ordered by the number of classes we load from each jar descending
    private static final String[] WORKER_OPTIMIZED_LOADING_ORDER = new String[] {
        "gradle-base-services",
        "guava",
        "gradle-messaging",
        "gradle-model-core",
        "gradle-logging",
        "gradle-core-api",
        "gradle-workers",
        "native-platform",
        "gradle-core",
        "gradle-native",
        "gradle-file-collections",
        "gradle-language-java",
        "gradle-worker-processes",
        "gradle-process-services",
        "slf4j-api",
        "gradle-language-jvm",
        "gradle-persistent-cache",
        "gradle-files",
        "gradle-hashing",
        "gradle-snapshots",
        "gradle-worker",
        "groovy-all",
        "kryo",
        "gradle-platform-base",
        "gradle-cli",
        "jul-to-slf4j",
        "javax.inject",
        "gradle-jvm-services",
        "asm"
    };

    public WorkerProcessClassPathProvider(CacheRepository cacheRepository, ModuleRegistry moduleRegistry) {
        this.cacheRepository = cacheRepository;
        this.moduleRegistry = moduleRegistry;
    }

    @Override
    public ClassPath findClassPath(String name) {
        if (name.equals("WORKER_MAIN")) {
            synchronized (lock) {
                if (workerClassPath == null) {
                    workerClassPathCache = cacheRepository
                            .cache("workerMain")
                            .withInitializer(new CacheInitializer())
                            .open();
                    workerClassPath = DefaultClassPath.of(jarFile(workerClassPathCache));
                }
                LOGGER.debug("Using worker process classpath: {}", workerClassPath);
                return workerClassPath;
            }
        }

        // Gradle core plus worker implementation classes
        if (name.equals("CORE_WORKER_RUNTIME")) {
            ClassPath classpath = ClassPath.EMPTY;
            classpath = classpath.plus(moduleRegistry.getModule("gradle-core").getAllRequiredModulesClasspath());
            // If a real Gradle installation is used, the following modules will be force-loaded anyway by gradle-core through the getClassPath("GRADLE_EXTENSIONS") call in the DefaultClassLoaderRegistry constructor
            // See also: DynamicModulesClassPathProvider.GRADLE_EXTENSION_MODULES
            classpath = classpath.plus(moduleRegistry.getModule("gradle-dependency-management").getAllRequiredModulesClasspath());
            classpath = classpath.plus(moduleRegistry.getModule("gradle-plugin-use").getAllRequiredModulesClasspath());
            classpath = classpath.plus(moduleRegistry.getModule("gradle-workers").getAllRequiredModulesClasspath());
            return classpath;
        }

        // Just the minimal stuff necessary for the worker infrastructure
        if (name.equals("MINIMUM_WORKER_RUNTIME")) {
            ClassPath classpath = ClassPath.EMPTY;
            for (String module : RUNTIME_MODULES) {
                classpath = classpath.plus(moduleRegistry.getModule(module).getImplementationClasspath());
            }
            for (String externalModule : RUNTIME_EXTERNAL_MODULES) {
                classpath = classpath.plus(moduleRegistry.getExternalModule(externalModule).getImplementationClasspath());
            }
            classpath = optimizeForClassloading(classpath);
            return classpath;
        }

        return null;
    }

    private static ClassPath optimizeForClassloading(ClassPath classpath) {
        ClassPath optimizedForLoading = ClassPath.EMPTY;
        List<File> optimizedFiles = Lists.newArrayListWithCapacity(WORKER_OPTIMIZED_LOADING_ORDER.length);
        List<File> remainder = Lists.newArrayList(classpath.getAsFiles());
        for (String module : WORKER_OPTIMIZED_LOADING_ORDER) {
            Iterator<File> asFiles = remainder.iterator();
            while (asFiles.hasNext()) {
                File file = asFiles.next();
                if (file.getName().startsWith(module)) {
                    optimizedFiles.add(file);
                    asFiles.remove();
                }
            }
            if (remainder.isEmpty()) {
                break;
            }
        }
        classpath = optimizedForLoading.plus(optimizedFiles).plus(remainder);
        return classpath;
    }

    @Override
    public void close() {
        // This isn't quite right. Should close the worker classpath cache once we're finished with the worker processes. This may be before the end of this build
        // or they may be used across multiple builds
        synchronized (lock) {
            try {
                if (workerClassPathCache != null) {
                    workerClassPathCache.close();
                }
            } finally {
                workerClassPathCache = null;
                workerClassPath = null;
            }
        }
    }

    private static File jarFile(PersistentCache cache) {
        return new File(cache.getBaseDir(), "gradle-worker.jar");
    }

    private static class CacheInitializer implements Action<PersistentCache> {
        private final WorkerClassRemapper remapper = new WorkerClassRemapper();

        @Override
        public void execute(PersistentCache cache) {
            try {
                File jarFile = jarFile(cache);
                LOGGER.debug("Generating worker process classes to {}.", jarFile);
                ZipOutputStream outputStream = new ZipOutputStream(new BufferedOutputStream(new FileOutputStream(jarFile)));
                try {
                    for (Class<?> classToMap : getClassesForWorkerJar()) {
                        remapClass(classToMap, outputStream);
                    }
                } finally {
                    outputStream.close();
                }
            } catch (Exception e) {
                throw new GradleException("Could not generate worker process bootstrap classes.", e);
            }
        }

        private Set<Class<?>> getClassesForWorkerJar() {
            // TODO - calculate this list of classes dynamically
            List<Class<?>> classes = Arrays.asList(
                GradleWorkerMain.class,
                BootstrapSecurityManager.class,
                EncodedStream.EncodedInput.class,
                ClassLoaderUtils.class,
                FilteringClassLoader.class,
                ClassLoaderHierarchy.class,
                ClassLoaderVisitor.class,
                ClassLoaderSpec.class,
                SystemClassLoaderSpec.class,
                JavaReflectionUtil.class,
                JavaMethod.class,
                GradleException.class,
                NoSuchPropertyException.class,
                NoSuchMethodException.class,
                UncheckedException.class,
                PropertyAccessor.class,
                PropertyMutator.class,
                Factory.class,
                Spec.class,
                Action.class,
                Trie.class,
                JavaVersion.class);
            Set<Class<?>> result = new HashSet<Class<?>>(classes);
            for (Class<?> klass : classes) {
                result.addAll(Arrays.asList(klass.getDeclaredClasses()));
            }

            return result;
        }

        private void remapClass(Class<?> classToMap, ZipOutputStream jar) throws IOException {
            String internalName = Type.getInternalName(classToMap);
            String resourceName = internalName.concat(".class");
            URL resource = WorkerProcessClassPathProvider.class.getClassLoader().getResource(resourceName);
            if (resource == null) {
                throw new IllegalStateException("Could not locate classpath resource for class " + classToMap.getName());
            }
            InputStream inputStream = resource.openStream();
            ClassReader classReader;
            try {
                classReader = new ClassReader(inputStream);
            } finally {
                inputStream.close();
            }
            ClassWriter classWriter = new ClassWriter(0);
            ClassVisitor remappingVisitor = new ClassRemapper(classWriter, remapper);
            classReader.accept(remappingVisitor, ClassReader.EXPAND_FRAMES);
            byte[] remappedClass = classWriter.toByteArray();
            String remappedClassName = remapper.map(internalName).concat(".class");
            jar.putNextEntry(new ZipEntry(remappedClassName));
            jar.write(remappedClass);
        }

        private static class WorkerClassRemapper extends Remapper {
            @Override
            public String map(String typeName) {
                if (typeName.startsWith("org/gradle/")) {
                    return "worker/" + typeName;
                }
                return typeName;
            }
        }
    }

}<|MERGE_RESOLUTION|>--- conflicted
+++ resolved
@@ -95,11 +95,8 @@
             "gradle-file-collections",
             "gradle-hashing",
             "gradle-snapshots",
-<<<<<<< HEAD
+            "gradle-base-annotations",
             "gradle-build-operations"
-=======
-            "gradle-base-annotations"
->>>>>>> 67635b44
     };
 
     public static final String[] RUNTIME_EXTERNAL_MODULES = new String[] {
