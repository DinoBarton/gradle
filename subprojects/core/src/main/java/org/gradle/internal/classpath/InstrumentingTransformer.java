/*
 * Copyright 2020 the original author or authors.
 *
 * Licensed under the Apache License, Version 2.0 (the "License");
 * you may not use this file except in compliance with the License.
 * You may obtain a copy of the License at
 *
 *      http://www.apache.org/licenses/LICENSE-2.0
 *
 * Unless required by applicable law or agreed to in writing, software
 * distributed under the License is distributed on an "AS IS" BASIS,
 * WITHOUT WARRANTIES OR CONDITIONS OF ANY KIND, either express or implied.
 * See the License for the specific language governing permissions and
 * limitations under the License.
 */

package org.gradle.internal.classpath;

import org.codehaus.groovy.runtime.ProcessGroovyMethods;
import org.codehaus.groovy.runtime.ResourceGroovyMethods;
import org.codehaus.groovy.runtime.callsite.CallSiteArray;
import org.codehaus.groovy.vmplugin.v8.IndyInterface;
import org.gradle.api.Action;
import org.gradle.api.Transformer;
import org.gradle.api.file.RelativePath;
import org.gradle.api.specs.Spec;
import org.gradle.internal.Pair;
import org.gradle.internal.classpath.declarations.InterceptorDeclaration;
import org.gradle.internal.hash.Hasher;
import org.gradle.internal.instrumentation.api.jvmbytecode.JvmBytecodeCallInterceptor;
import org.gradle.internal.instrumentation.utils.LocalVariablesSorterWithDroppedVariables;
import org.gradle.model.internal.asm.MethodVisitorScope;
import org.gradle.process.CommandLineArgumentProvider;
import org.objectweb.asm.ClassVisitor;
import org.objectweb.asm.Handle;
import org.objectweb.asm.Label;
import org.objectweb.asm.MethodVisitor;
import org.objectweb.asm.Type;

import java.io.File;
import java.lang.invoke.CallSite;
import java.lang.invoke.LambdaMetafactory;
import java.lang.invoke.MethodHandles;
import java.lang.invoke.MethodType;
import java.lang.invoke.SerializedLambda;
import java.lang.reflect.InvocationTargetException;
import java.nio.charset.Charset;
import java.nio.file.Files;
import java.nio.file.Path;
import java.util.ArrayList;
import java.util.Collections;
import java.util.List;
import java.util.Map;
import java.util.Optional;
import java.util.Properties;

import static org.gradle.internal.classanalysis.AsmConstants.ASM_LEVEL;
import static org.objectweb.asm.Opcodes.ACC_INTERFACE;
import static org.objectweb.asm.Opcodes.ACC_PRIVATE;
import static org.objectweb.asm.Opcodes.ACC_STATIC;
import static org.objectweb.asm.Opcodes.ACC_SYNTHETIC;
import static org.objectweb.asm.Opcodes.H_INVOKESTATIC;
import static org.objectweb.asm.Opcodes.INVOKESPECIAL;
import static org.objectweb.asm.Opcodes.INVOKESTATIC;
import static org.objectweb.asm.Opcodes.INVOKEVIRTUAL;
import static org.objectweb.asm.Type.INT_TYPE;
import static org.objectweb.asm.Type.getMethodDescriptor;
import static org.objectweb.asm.Type.getObjectType;
import static org.objectweb.asm.Type.getType;

class InstrumentingTransformer implements CachedClasspathTransformer.Transform {

    /**
     * Decoration format. Increment this when making changes.
     */
<<<<<<< HEAD
    private static final int DECORATION_FORMAT = 23;
=======
    private static final int DECORATION_FORMAT = 24;
>>>>>>> f7673371

    private static final Type SYSTEM_TYPE = getType(System.class);
    private static final Type STRING_TYPE = getType(String.class);
    private static final Type INTEGER_TYPE = getType(Integer.class);
    private static final Type INSTRUMENTED_TYPE = getType(Instrumented.class);
    private static final Type OBJECT_TYPE = getType(Object.class);
    private static final Type SERIALIZED_LAMBDA_TYPE = getType(SerializedLambda.class);
    private static final Type LONG_TYPE = getType(Long.class);
    private static final Type BOOLEAN_TYPE = getType(Boolean.class);
    public static final Type PROPERTIES_TYPE = getType(Properties.class);

    private static final String RETURN_STRING = getMethodDescriptor(STRING_TYPE);
    private static final String RETURN_STRING_FROM_STRING = getMethodDescriptor(STRING_TYPE, STRING_TYPE);
    private static final String RETURN_STRING_FROM_STRING_STRING = getMethodDescriptor(STRING_TYPE, STRING_TYPE, STRING_TYPE);
    private static final String RETURN_STRING_FROM_STRING_STRING_STRING = getMethodDescriptor(STRING_TYPE, STRING_TYPE, STRING_TYPE, STRING_TYPE);
    private static final String RETURN_INTEGER_FROM_STRING = getMethodDescriptor(INTEGER_TYPE, STRING_TYPE);
    private static final String RETURN_INTEGER_FROM_STRING_INT = getMethodDescriptor(INTEGER_TYPE, STRING_TYPE, Type.INT_TYPE);
    private static final String RETURN_INTEGER_FROM_STRING_INTEGER = getMethodDescriptor(INTEGER_TYPE, STRING_TYPE, INTEGER_TYPE);
    private static final String RETURN_INTEGER_FROM_STRING_STRING = getMethodDescriptor(INTEGER_TYPE, STRING_TYPE, STRING_TYPE);
    private static final String RETURN_INTEGER_FROM_STRING_INT_STRING = getMethodDescriptor(INTEGER_TYPE, STRING_TYPE, Type.INT_TYPE, STRING_TYPE);
    private static final String RETURN_INTEGER_FROM_STRING_INTEGER_STRING = getMethodDescriptor(INTEGER_TYPE, STRING_TYPE, INTEGER_TYPE, STRING_TYPE);
    private static final String RETURN_LONG_FROM_STRING = getMethodDescriptor(LONG_TYPE, STRING_TYPE);
    private static final String RETURN_LONG_FROM_STRING_PRIMITIVE_LONG = getMethodDescriptor(LONG_TYPE, STRING_TYPE, Type.LONG_TYPE);
    private static final String RETURN_LONG_FROM_STRING_LONG = getMethodDescriptor(LONG_TYPE, STRING_TYPE, LONG_TYPE);
    private static final String RETURN_LONG_FROM_STRING_STRING = getMethodDescriptor(LONG_TYPE, STRING_TYPE, STRING_TYPE);
    private static final String RETURN_LONG_FROM_STRING_PRIMITIVE_LONG_STRING = getMethodDescriptor(LONG_TYPE, STRING_TYPE, Type.LONG_TYPE, STRING_TYPE);
    private static final String RETURN_LONG_FROM_STRING_LONG_STRING = getMethodDescriptor(LONG_TYPE, STRING_TYPE, LONG_TYPE, STRING_TYPE);
    private static final String RETURN_PRIMITIVE_BOOLEAN_FROM_STRING = getMethodDescriptor(Type.BOOLEAN_TYPE, STRING_TYPE);
    private static final String RETURN_PRIMITIVE_BOOLEAN_FROM_STRING_STRING = getMethodDescriptor(Type.BOOLEAN_TYPE, STRING_TYPE, STRING_TYPE);
    private static final String RETURN_OBJECT_FROM_INT = getMethodDescriptor(OBJECT_TYPE, Type.INT_TYPE);
    private static final String RETURN_BOOLEAN_FROM_OBJECT = getMethodDescriptor(Type.BOOLEAN_TYPE, OBJECT_TYPE);
    private static final String RETURN_PROPERTIES = getMethodDescriptor(PROPERTIES_TYPE);
    private static final String RETURN_PROPERTIES_FROM_STRING = getMethodDescriptor(PROPERTIES_TYPE, STRING_TYPE);
    private static final String RETURN_VOID_FROM_PROPERTIES = getMethodDescriptor(Type.VOID_TYPE, PROPERTIES_TYPE);
    private static final String RETURN_VOID_FROM_PROPERTIES_STRING = getMethodDescriptor(Type.VOID_TYPE, PROPERTIES_TYPE, STRING_TYPE);
    private static final String RETURN_CALL_SITE_ARRAY = getMethodDescriptor(getType(CallSiteArray.class));
    private static final String RETURN_VOID_FROM_CALL_SITE_ARRAY = getMethodDescriptor(Type.VOID_TYPE, getType(CallSiteArray.class));
    private static final String RETURN_OBJECT_FROM_SERIALIZED_LAMBDA = getMethodDescriptor(OBJECT_TYPE, SERIALIZED_LAMBDA_TYPE);
    private static final String RETURN_MAP = getMethodDescriptor(getType(Map.class));
    private static final String RETURN_MAP_FROM_STRING = getMethodDescriptor(getType(Map.class), STRING_TYPE);

    private static final Type PROCESS_TYPE = getType(Process.class);
    private static final Type PROCESS_BUILDER_TYPE = getType(ProcessBuilder.class);
    private static final Type RUNTIME_TYPE = getType(Runtime.class);
    private static final Type PROCESS_GROOVY_METHODS_TYPE = getType(ProcessGroovyMethods.class);
    private static final Type STRING_ARRAY_TYPE = getType(String[].class);
    private static final Type FILE_TYPE = getType(File.class);
    private static final Type PATH_TYPE = getType(Path.class);
    private static final Type CHARSET_TYPE = getType(Charset.class);
    private static final Type LIST_TYPE = getType(List.class);

<<<<<<< HEAD
=======
    private static final Type KOTLIN_IO_FILES_TYPE = getType(FilesKt.class);
    // readText(File, Charset) -> kotlinIoFilesKtReadText(File, Charset, String)
    private static final String RETURN_STRING_FROM_FILE_CHARSET = getMethodDescriptor(STRING_TYPE, FILE_TYPE, getType(Charset.class));
    private static final String RETURN_STRING_FROM_FILE_CHARSET_STRING = getMethodDescriptor(STRING_TYPE, FILE_TYPE, getType(Charset.class), STRING_TYPE);
    // readText$default(File, Charset, int, Object) -> kotlinIoFilesKtReadText(File, Charset, String)
    private static final String RETURN_STRING_FROM_FILE_CHARSET_INT_OBJECT = getMethodDescriptor(STRING_TYPE, FILE_TYPE, getType(Charset.class), INT_TYPE, OBJECT_TYPE);
    private static final String RETURN_STRING_FROM_FILE_CHARSET_INT_OBJECT_STRING = getMethodDescriptor(STRING_TYPE, FILE_TYPE, getType(Charset.class), INT_TYPE, OBJECT_TYPE, STRING_TYPE);

    private static final Type RESOURCE_GROOVY_METHODS_TYPE = getType(ResourceGroovyMethods.class);
    // file.text -(Groovy compiler)-> ResourceGroovyMethods.getText(File) -> groovyFileGetText(File, String)
    private static final String RETURN_STRING_FROM_FILE = getMethodDescriptor(STRING_TYPE, FILE_TYPE);
    private static final String RETURN_STRING_FROM_FILE_STRING = getMethodDescriptor(STRING_TYPE, FILE_TYPE, STRING_TYPE);
    // file.getText(String charset) -(Groovy compiler)-> ResourceGroovyMethods.getText(File, String) -> groovyFileGetText(File, String, String)
    private static final String RETURN_STRING_FROM_FILE_STRING_STRING = getMethodDescriptor(STRING_TYPE, FILE_TYPE, STRING_TYPE, STRING_TYPE);

>>>>>>> f7673371
    private static final Type FILES_TYPE = getType(Files.class);
    // readString(Path) -> filesReadString(Path, String)
    private static final String RETURN_STRING_FROM_PATH = getMethodDescriptor(STRING_TYPE, PATH_TYPE);
    private static final String RETURN_STRING_FROM_PATH_STRING = getMethodDescriptor(STRING_TYPE, PATH_TYPE, STRING_TYPE);
    // readString(Path, Charset) -> filesReadString(Path, Charset, String)
    private static final String RETURN_STRING_FROM_PATH_CHARSET = getMethodDescriptor(STRING_TYPE, PATH_TYPE, CHARSET_TYPE);
    private static final String RETURN_STRING_FROM_PATH_CHARSET_STRING = getMethodDescriptor(STRING_TYPE, PATH_TYPE, CHARSET_TYPE, STRING_TYPE);

    // ProcessBuilder().start() -> start(ProcessBuilder, String)
    private static final String RETURN_PROCESS = getMethodDescriptor(PROCESS_TYPE);
    private static final String RETURN_PROCESS_FROM_PROCESS_BUILDER_STRING = getMethodDescriptor(PROCESS_TYPE, PROCESS_BUILDER_TYPE, STRING_TYPE);
    // ProcessBuilder.startPipeline(List) -> startPipeline(List, String)
    private static final String RETURN_LIST_FROM_LIST = getMethodDescriptor(LIST_TYPE, LIST_TYPE);
    private static final String RETURN_LIST_FROM_LIST_STRING = getMethodDescriptor(LIST_TYPE, LIST_TYPE, STRING_TYPE);

    // Runtime().exec(String) -> exec(Runtime, String, String)
    // ProcessGroovyMethods.execute(String) -> execute(String, String)
    private static final String RETURN_PROCESS_FROM_STRING = getMethodDescriptor(PROCESS_TYPE, STRING_TYPE);
    private static final String RETURN_PROCESS_FROM_RUNTIME_STRING_STRING = getMethodDescriptor(PROCESS_TYPE, RUNTIME_TYPE, STRING_TYPE, STRING_TYPE);
    private static final String RETURN_PROCESS_FROM_STRING_STRING = getMethodDescriptor(PROCESS_TYPE, STRING_TYPE, STRING_TYPE);
    // Runtime().exec(String[]) -> exec(Runtime, String[], String)
    // ProcessGroovyMethods.execute(String[]) -> execute(String[], String)
    private static final String RETURN_PROCESS_FROM_STRING_ARRAY = getMethodDescriptor(PROCESS_TYPE, STRING_ARRAY_TYPE);
    private static final String RETURN_PROCESS_FROM_RUNTIME_STRING_ARRAY_STRING = getMethodDescriptor(PROCESS_TYPE, RUNTIME_TYPE, STRING_ARRAY_TYPE, STRING_TYPE);
    private static final String RETURN_PROCESS_FROM_STRING_ARRAY_STRING = getMethodDescriptor(PROCESS_TYPE, STRING_ARRAY_TYPE, STRING_TYPE);
    // ProcessGroovyMethods.execute(List) -> execute(List, String)
    private static final String RETURN_PROCESS_FROM_LIST = getMethodDescriptor(PROCESS_TYPE, LIST_TYPE);
    private static final String RETURN_PROCESS_FROM_LIST_STRING = getMethodDescriptor(PROCESS_TYPE, LIST_TYPE, STRING_TYPE);
    // Runtime().exec(String, String[]) -> exec(Runtume, String, String[], String)
    private static final String RETURN_PROCESS_FROM_STRING_STRING_ARRAY = getMethodDescriptor(PROCESS_TYPE, STRING_TYPE, STRING_ARRAY_TYPE);
    private static final String RETURN_PROCESS_FROM_RUNTIME_STRING_STRING_ARRAY_STRING = getMethodDescriptor(PROCESS_TYPE, RUNTIME_TYPE, STRING_TYPE, STRING_ARRAY_TYPE, STRING_TYPE);
    // Runtime().exec(String[], String[]) -> exec(Runtume, String[], String[], String)
    private static final String RETURN_PROCESS_FROM_STRING_ARRAY_STRING_ARRAY = getMethodDescriptor(PROCESS_TYPE, STRING_ARRAY_TYPE, STRING_ARRAY_TYPE);
    private static final String RETURN_PROCESS_FROM_RUNTIME_STRING_ARRAY_STRING_ARRAY_STRING = getMethodDescriptor(PROCESS_TYPE, RUNTIME_TYPE, STRING_ARRAY_TYPE, STRING_ARRAY_TYPE, STRING_TYPE);
    // Runtime().exec(String, String[], File) -> exec(Runtime, String, String[], File, String)
    // ProcessGroovyMethods.execute(String, String[], File) -> execute(String, String[], File, String)
    private static final String RETURN_PROCESS_FROM_STRING_STRING_ARRAY_FILE = getMethodDescriptor(PROCESS_TYPE, STRING_TYPE, STRING_ARRAY_TYPE, FILE_TYPE);
    private static final String RETURN_PROCESS_FROM_RUNTIME_STRING_STRING_ARRAY_FILE_STRING = getMethodDescriptor(PROCESS_TYPE, RUNTIME_TYPE, STRING_TYPE, STRING_ARRAY_TYPE, FILE_TYPE, STRING_TYPE);
    private static final String RETURN_PROCESS_FROM_STRING_STRING_ARRAY_FILE_STRING = getMethodDescriptor(PROCESS_TYPE, STRING_TYPE, STRING_ARRAY_TYPE, FILE_TYPE, STRING_TYPE);
    // Runtime().exec(String[], String[], File) -> exec(Runtime, String[], String[], File, String)
    // ProcessGroovyMethods.execute(String[], String[], File) -> execute(String[], String[], File, String)
    private static final String RETURN_PROCESS_FROM_STRING_ARRAY_STRING_ARRAY_FILE = getMethodDescriptor(PROCESS_TYPE, STRING_ARRAY_TYPE, STRING_ARRAY_TYPE, FILE_TYPE);
    private static final String RETURN_PROCESS_FROM_RUNTIME_STRING_ARRAY_STRING_ARRAY_FILE_STRING = getMethodDescriptor(PROCESS_TYPE, RUNTIME_TYPE, STRING_ARRAY_TYPE, STRING_ARRAY_TYPE, FILE_TYPE, STRING_TYPE);
    private static final String RETURN_PROCESS_FROM_STRING_ARRAY_STRING_ARRAY_FILE_STRING = getMethodDescriptor(PROCESS_TYPE, STRING_ARRAY_TYPE, STRING_ARRAY_TYPE, FILE_TYPE, STRING_TYPE);
    // ProcessGroovyMethods.execute(List, String[], File) -> execute(List, String[], File, String)
    private static final String RETURN_PROCESS_FROM_LIST_STRING_ARRAY_FILE = getMethodDescriptor(PROCESS_TYPE, LIST_TYPE, STRING_ARRAY_TYPE, FILE_TYPE);
    private static final String RETURN_PROCESS_FROM_LIST_STRING_ARRAY_FILE_STRING = getMethodDescriptor(PROCESS_TYPE, LIST_TYPE, STRING_ARRAY_TYPE, FILE_TYPE, STRING_TYPE);
    // ProcessGroovyMethods.execute(String, List, File) -> execute(String, List, File, String)
    private static final String RETURN_PROCESS_FROM_STRING_LIST_FILE = getMethodDescriptor(PROCESS_TYPE, STRING_TYPE, LIST_TYPE, FILE_TYPE);
    private static final String RETURN_PROCESS_FROM_STRING_LIST_FILE_STRING = getMethodDescriptor(PROCESS_TYPE, STRING_TYPE, LIST_TYPE, FILE_TYPE, STRING_TYPE);
    // ProcessGroovyMethods.execute(String[], List, File) -> execute(String[], List, File, String)
    private static final String RETURN_PROCESS_FROM_STRING_ARRAY_LIST_FILE = getMethodDescriptor(PROCESS_TYPE, STRING_ARRAY_TYPE, LIST_TYPE, FILE_TYPE);
    private static final String RETURN_PROCESS_FROM_STRING_ARRAY_LIST_FILE_STRING = getMethodDescriptor(PROCESS_TYPE, STRING_ARRAY_TYPE, LIST_TYPE, FILE_TYPE, STRING_TYPE);
    // ProcessGroovyMethods.execute(List, List, File) -> execute(List, List, File, String)
    private static final String RETURN_PROCESS_FROM_LIST_LIST_FILE = getMethodDescriptor(PROCESS_TYPE, LIST_TYPE, LIST_TYPE, FILE_TYPE);
    private static final String RETURN_PROCESS_FROM_LIST_LIST_FILE_STRING = getMethodDescriptor(PROCESS_TYPE, LIST_TYPE, LIST_TYPE, FILE_TYPE, STRING_TYPE);

    // FileInputStream(File) -> fileOpened(File, String)
    private static final String RETURN_VOID_FROM_FILE = getMethodDescriptor(Type.VOID_TYPE, FILE_TYPE);
    private static final String RETURN_VOID_FROM_FILE_STRING = getMethodDescriptor(Type.VOID_TYPE, FILE_TYPE, STRING_TYPE);
    // FileInputStream(String) -> fileOpened(String, String)
    private static final String RETURN_VOID_FROM_STRING = getMethodDescriptor(Type.VOID_TYPE, STRING_TYPE);
    private static final String RETURN_VOID_FROM_STRING_STRING = getMethodDescriptor(Type.VOID_TYPE, STRING_TYPE, STRING_TYPE);

    private static final String LAMBDA_METAFACTORY_TYPE = getType(LambdaMetafactory.class).getInternalName();
    private static final String LAMBDA_METAFACTORY_METHOD_DESCRIPTOR = getMethodDescriptor(getType(CallSite.class), getType(MethodHandles.Lookup.class), STRING_TYPE, getType(MethodType.class), getType(Object[].class));

    private static final String GROOVY_INDY_INTERFACE_TYPE = getType(IndyInterface.class).getInternalName();

    @SuppressWarnings("deprecation")
    private static final String GROOVY_INDY_INTERFACE_V7_TYPE = getType(org.codehaus.groovy.vmplugin.v7.IndyInterface.class).getInternalName();
    private static final String GROOVY_INDY_INTERFACE_BOOTSTRAP_METHOD_DESCRIPTOR = getMethodDescriptor(getType(CallSite.class), getType(MethodHandles.Lookup.class), STRING_TYPE, getType(MethodType.class), STRING_TYPE, INT_TYPE);

    private static final String INSTRUMENTED_CALL_SITE_METHOD = "$instrumentedCallSiteArray";
    private static final String CREATE_CALL_SITE_ARRAY_METHOD = "$createCallSiteArray";
    private static final String DESERIALIZE_LAMBDA = "$deserializeLambda$";
    private static final String RENAMED_DESERIALIZE_LAMBDA = "$renamedDeserializeLambda$";

    private static final String[] NO_EXCEPTIONS = new String[0];

    @Override
    public void applyConfigurationTo(Hasher hasher) {
        hasher.putString(InstrumentingTransformer.class.getSimpleName());
        hasher.putInt(DECORATION_FORMAT);
    }

    @Override
    public Pair<RelativePath, ClassVisitor> apply(ClasspathEntryVisitor.Entry entry, ClassVisitor visitor) {
        return Pair.of(entry.getPath(), new InstrumentingVisitor(new InstrumentingBackwardsCompatibilityVisitor(visitor)));
    }

    private static class InstrumentingVisitor extends ClassVisitor {
        String className;
        private final List<LambdaFactoryDetails> lambdaFactories = new ArrayList<>();
        private boolean hasGroovyCallSites;
        private boolean hasDeserializeLambda;
        private boolean isInterface;

        public InstrumentingVisitor(ClassVisitor visitor) {
            super(ASM_LEVEL, visitor);
        }

        public void addSerializedLambda(LambdaFactoryDetails lambdaFactoryDetails) {
            lambdaFactories.add(lambdaFactoryDetails);
        }

        @Override
        public void visit(int version, int access, String name, String signature, String superName, String[] interfaces) {
            super.visit(version, access, name, signature, superName, interfaces);
            this.className = name;
            this.isInterface = (access & ACC_INTERFACE) != 0;
        }

        @Override
        public MethodVisitor visitMethod(int access, String name, String descriptor, String signature, String[] exceptions) {
            if (name.equals(CREATE_CALL_SITE_ARRAY_METHOD) && descriptor.equals(RETURN_CALL_SITE_ARRAY)) {
                hasGroovyCallSites = true;
            } else if (name.equals(DESERIALIZE_LAMBDA) && descriptor.equals(RETURN_OBJECT_FROM_SERIALIZED_LAMBDA)) {
                hasDeserializeLambda = true;
                return super.visitMethod(access, RENAMED_DESERIALIZE_LAMBDA, descriptor, signature, exceptions);
            }
            MethodVisitor methodVisitor = super.visitMethod(access, name, descriptor, signature, exceptions);
            LocalVariablesSorterWithDroppedVariables sorter = LocalVariablesSorterWithDroppedVariables.create(access, descriptor, methodVisitor);
            return new InstrumentingMethodVisitor(this, methodVisitor, sorter);
        }

        @Override
        public void visitEnd() {
            if (hasGroovyCallSites) {
                generateCallSiteFactoryMethod();
            }
            if (!lambdaFactories.isEmpty() || hasDeserializeLambda) {
                generateLambdaDeserializeMethod();
            }
            super.visitEnd();
        }

        private void generateLambdaDeserializeMethod() {
            new MethodVisitorScope(visitStaticPrivateMethod(DESERIALIZE_LAMBDA, RETURN_OBJECT_FROM_SERIALIZED_LAMBDA)) {{
                Label next = null;
                for (LambdaFactoryDetails factory : lambdaFactories) {
                    if (next != null) {
                        visitLabel(next);
                        _F_SAME();
                    }
                    next = new Label();
                    Handle implHandle = (Handle) factory.bootstrapMethodArguments.get(1);

                    _ALOAD(0);
                    _INVOKEVIRTUAL(SERIALIZED_LAMBDA_TYPE, "getImplMethodName", RETURN_STRING);
                    _LDC(implHandle.getName());
                    _INVOKEVIRTUAL(OBJECT_TYPE, "equals", RETURN_BOOLEAN_FROM_OBJECT);
                    _IFEQ(next);

                    _ALOAD(0);
                    _INVOKEVIRTUAL(SERIALIZED_LAMBDA_TYPE, "getImplMethodSignature", RETURN_STRING);
                    _LDC(implHandle.getDesc());
                    _INVOKEVIRTUAL(OBJECT_TYPE, "equals", RETURN_BOOLEAN_FROM_OBJECT);
                    _IFEQ(next);

                    Type[] argumentTypes = Type.getArgumentTypes(factory.descriptor);
                    for (int i = 0; i < argumentTypes.length; i++) {
                        _ALOAD(0);
                        _LDC(i);
                        _INVOKEVIRTUAL(SERIALIZED_LAMBDA_TYPE, "getCapturedArg", RETURN_OBJECT_FROM_INT);
                        _UNBOX(argumentTypes[i]);
                    }
                    _INVOKEDYNAMIC(factory.name, factory.descriptor, factory.bootstrapMethodHandle, factory.bootstrapMethodArguments);
                    _ARETURN();
                }
                if (next != null) {
                    visitLabel(next);
                    _F_SAME();
                }
                if (hasDeserializeLambda) {
                    _ALOAD(0);
                    _INVOKESTATIC(className, RENAMED_DESERIALIZE_LAMBDA, RETURN_OBJECT_FROM_SERIALIZED_LAMBDA, isInterface);
                } else {
                    _ACONST_NULL();
                }
                _ARETURN();
                visitMaxs(0, 0);
                visitEnd();
            }};
        }

        private void generateCallSiteFactoryMethod() {
            new MethodVisitorScope(visitStaticPrivateMethod(INSTRUMENTED_CALL_SITE_METHOD, RETURN_CALL_SITE_ARRAY)) {{
                _INVOKESTATIC(className, CREATE_CALL_SITE_ARRAY_METHOD, RETURN_CALL_SITE_ARRAY);
                _DUP();
                _INVOKESTATIC(INSTRUMENTED_TYPE, "groovyCallSites", RETURN_VOID_FROM_CALL_SITE_ARRAY);
                _ARETURN();
                visitMaxs(2, 0);
                visitEnd();
            }};
        }

        private MethodVisitor visitStaticPrivateMethod(String name, String descriptor) {
            return super.visitMethod(ACC_STATIC | ACC_SYNTHETIC | ACC_PRIVATE, name, descriptor, null, NO_EXCEPTIONS);
        }
    }

    private static class InstrumentingMethodVisitor extends MethodVisitorScope {
        private final InstrumentingVisitor owner;
        private final String className;

        private final JvmBytecodeCallInterceptor generatedInterceptor;

        public InstrumentingMethodVisitor(InstrumentingVisitor owner, MethodVisitor originalMethodVisitor, LocalVariablesSorterWithDroppedVariables localVariablesSorter) {
            super(localVariablesSorter);
            this.owner = owner;
            this.className = owner.className;

            try {
                generatedInterceptor = (JvmBytecodeCallInterceptor) Class.forName(InterceptorDeclaration.JVM_BYTECODE_GENERATED_CLASS_NAME)
                    .getConstructor(MethodVisitor.class, LocalVariablesSorterWithDroppedVariables.class)
                    .newInstance(originalMethodVisitor, localVariablesSorter);
            } catch (InstantiationException | IllegalAccessException | InvocationTargetException | NoSuchMethodException | ClassNotFoundException e) {
                throw new RuntimeException(e);
            }
        }

        @Override
        public void visitMethodInsn(int opcode, String owner, String name, String descriptor, boolean isInterface) {
            if (opcode == INVOKESTATIC && visitINVOKESTATIC(owner, name, descriptor)) {
                return;
            }
            if (opcode == INVOKEVIRTUAL && visitINVOKEVIRTUAL(owner, name, descriptor)) {
                return;
            }
            if (opcode == INVOKESPECIAL && visitINVOKESPECIAL(owner, name, descriptor)) {
                return;
            }
            if (generatedInterceptor.visitMethodInsn(className, opcode, owner, name, descriptor, isInterface)) {
                return;
            }
            super.visitMethodInsn(opcode, owner, name, descriptor, isInterface);
        }

        private boolean visitINVOKESTATIC(String owner, String name, String descriptor) {
            // TODO - load the class literal instead of class name to pass to the methods on Instrumented
            if (owner.equals(SYSTEM_TYPE.getInternalName())) {
                if (name.equals("getProperty")) {
                    if (descriptor.equals(RETURN_STRING_FROM_STRING)) {
                        _LDC(binaryClassNameOf(className));
                        _INVOKESTATIC(INSTRUMENTED_TYPE, "systemProperty", RETURN_STRING_FROM_STRING_STRING);
                        return true;
                    }
                    if (descriptor.equals(RETURN_STRING_FROM_STRING_STRING)) {
                        _LDC(binaryClassNameOf(className));
                        _INVOKESTATIC(INSTRUMENTED_TYPE, "systemProperty", RETURN_STRING_FROM_STRING_STRING_STRING);
                        return true;
                    }
                } else if (name.equals("getProperties") && descriptor.equals(RETURN_PROPERTIES)) {
                    _LDC(binaryClassNameOf(className));
                    _INVOKESTATIC(INSTRUMENTED_TYPE, "systemProperties", RETURN_PROPERTIES_FROM_STRING);
                    return true;
                } else if (name.equals("setProperties") && descriptor.equals(RETURN_VOID_FROM_PROPERTIES)) {
                    _LDC(binaryClassNameOf(className));
                    _INVOKESTATIC(INSTRUMENTED_TYPE, "setSystemProperties", RETURN_VOID_FROM_PROPERTIES_STRING);
                    return true;
                } else if (name.equals("setProperty") && descriptor.equals(RETURN_STRING_FROM_STRING_STRING)) {
                    _LDC(binaryClassNameOf(className));
                    _INVOKESTATIC(INSTRUMENTED_TYPE, "setSystemProperty", RETURN_STRING_FROM_STRING_STRING_STRING);
                    return true;
                } else if (name.equals("clearProperty") && descriptor.equals(RETURN_STRING_FROM_STRING)) {
                    _LDC(binaryClassNameOf(className));
                    _INVOKESTATIC(INSTRUMENTED_TYPE, "clearSystemProperty", RETURN_STRING_FROM_STRING_STRING);
                    return true;
                } else if (name.equals("getenv")) {
                    if (descriptor.equals(RETURN_STRING_FROM_STRING)) {
                        // System.getenv(String) -> String
                        _LDC(binaryClassNameOf(className));
                        _INVOKESTATIC(INSTRUMENTED_TYPE, "getenv", RETURN_STRING_FROM_STRING_STRING);
                        return true;
                    } else if (descriptor.equals(RETURN_MAP)) {
                        // System.getenv() -> Map<String, String>
                        _LDC(binaryClassNameOf(className));
                        _INVOKESTATIC(INSTRUMENTED_TYPE, "getenv", RETURN_MAP_FROM_STRING);
                        return true;
                    }
                }
            } else if (owner.equals(INTEGER_TYPE.getInternalName()) && name.equals("getInteger")) {
                if (descriptor.equals(RETURN_INTEGER_FROM_STRING)) {
                    _LDC(binaryClassNameOf(className));
                    _INVOKESTATIC(INSTRUMENTED_TYPE, "getInteger", RETURN_INTEGER_FROM_STRING_STRING);
                    return true;
                }
                if (descriptor.equals(RETURN_INTEGER_FROM_STRING_INT)) {
                    _LDC(binaryClassNameOf(className));
                    _INVOKESTATIC(INSTRUMENTED_TYPE, "getInteger", RETURN_INTEGER_FROM_STRING_INT_STRING);
                    return true;
                }
                if (descriptor.equals(RETURN_INTEGER_FROM_STRING_INTEGER)) {
                    _LDC(binaryClassNameOf(className));
                    _INVOKESTATIC(INSTRUMENTED_TYPE, "getInteger", RETURN_INTEGER_FROM_STRING_INTEGER_STRING);
                    return true;
                }
            } else if (owner.equals(LONG_TYPE.getInternalName()) && name.equals("getLong")) {
                if (descriptor.equals(RETURN_LONG_FROM_STRING)) {
                    _LDC(binaryClassNameOf(className));
                    _INVOKESTATIC(INSTRUMENTED_TYPE, "getLong", RETURN_LONG_FROM_STRING_STRING);
                    return true;
                }
                if (descriptor.equals(RETURN_LONG_FROM_STRING_PRIMITIVE_LONG)) {
                    _LDC(binaryClassNameOf(className));
                    _INVOKESTATIC(INSTRUMENTED_TYPE, "getLong", RETURN_LONG_FROM_STRING_PRIMITIVE_LONG_STRING);
                    return true;
                }
                if (descriptor.equals(RETURN_LONG_FROM_STRING_LONG)) {
                    _LDC(binaryClassNameOf(className));
                    _INVOKESTATIC(INSTRUMENTED_TYPE, "getLong", RETURN_LONG_FROM_STRING_LONG_STRING);
                    return true;
                }
            } else if (owner.equals(BOOLEAN_TYPE.getInternalName()) && name.equals("getBoolean") && descriptor.equals(RETURN_PRIMITIVE_BOOLEAN_FROM_STRING)) {
                _LDC(binaryClassNameOf(className));
                _INVOKESTATIC(INSTRUMENTED_TYPE, "getBoolean", RETURN_PRIMITIVE_BOOLEAN_FROM_STRING_STRING);
                return true;
            } else if (owner.equals(PROCESS_GROOVY_METHODS_TYPE.getInternalName()) && name.equals("execute")) {
                Optional<String> instrumentedDescriptor = getInstrumentedDescriptorForProcessGroovyMethodsExecuteDescriptor(descriptor);
                if (!instrumentedDescriptor.isPresent()) {
                    return false;
                }
                _LDC(binaryClassNameOf(className));
                _INVOKESTATIC(INSTRUMENTED_TYPE, "execute", instrumentedDescriptor.get());
                return true;
            } else if (owner.equals(FILES_TYPE.getInternalName())) {
                if (name.equals("readString") && descriptor.equals(RETURN_STRING_FROM_PATH)) {
                    _LDC(binaryClassNameOf(className));
                    _INVOKESTATIC(INSTRUMENTED_TYPE, "filesReadString", RETURN_STRING_FROM_PATH_STRING);
                    return true;
                }
                if (name.equals("readString") && descriptor.equals(RETURN_STRING_FROM_PATH_CHARSET)) {
                    _LDC(binaryClassNameOf(className));
                    _INVOKESTATIC(INSTRUMENTED_TYPE, "filesReadString", RETURN_STRING_FROM_PATH_CHARSET_STRING);
                    return true;
                }
            } else if (owner.equals(RESOURCE_GROOVY_METHODS_TYPE.getInternalName())) {
                if (name.equals("getText") && descriptor.equals(RETURN_STRING_FROM_FILE)) {
                    _LDC(binaryClassNameOf(className));
                    _INVOKESTATIC(INSTRUMENTED_TYPE, "groovyFileGetText", RETURN_STRING_FROM_FILE_STRING);
                    return true;
                } else if (name.equals("getText") && descriptor.equals(RETURN_STRING_FROM_FILE_STRING)) {
                    _LDC(binaryClassNameOf(className));
                    _INVOKESTATIC(INSTRUMENTED_TYPE, "groovyFileGetText", RETURN_STRING_FROM_FILE_STRING_STRING);
                    return true;
                }
            }
            if (owner.equals(PROCESS_BUILDER_TYPE.getInternalName()) && name.equals("startPipeline") && descriptor.equals(RETURN_LIST_FROM_LIST)) {
                _LDC(binaryClassNameOf(className));
                _INVOKESTATIC(INSTRUMENTED_TYPE, "startPipeline", RETURN_LIST_FROM_LIST_STRING);
                return true;
            } else if (owner.equals(className) && name.equals(CREATE_CALL_SITE_ARRAY_METHOD) && descriptor.equals(RETURN_CALL_SITE_ARRAY)) {
                _INVOKESTATIC(className, INSTRUMENTED_CALL_SITE_METHOD, RETURN_CALL_SITE_ARRAY);
                return true;
            }
            return false;
        }

        private boolean visitINVOKEVIRTUAL(String owner, String name, String descriptor) {
            // Runtime.exec(...)
            if (owner.equals(RUNTIME_TYPE.getInternalName()) && name.equals("exec")) {
                Optional<String> instrumentedDescriptor = getInstrumentedDescriptorForRuntimeExecDescriptor(descriptor);
                if (!instrumentedDescriptor.isPresent()) {
                    return false;
                }
                _LDC(binaryClassNameOf(className));
                _INVOKESTATIC(INSTRUMENTED_TYPE, "exec", instrumentedDescriptor.get());
                return true;
            }
            if (owner.equals(PROCESS_BUILDER_TYPE.getInternalName())) {
                if (name.equals("start") && descriptor.equals(RETURN_PROCESS)) {
                    _LDC(binaryClassNameOf(className));
                    _INVOKESTATIC(INSTRUMENTED_TYPE, "start", RETURN_PROCESS_FROM_PROCESS_BUILDER_STRING);
                    return true;
                }
            }
            return false;
        }

        private Optional<String> getInstrumentedDescriptorForProcessGroovyMethodsExecuteDescriptor(String descriptor) {
            if (descriptor.equals(RETURN_PROCESS_FROM_STRING)) {
                // execute(String)
                return Optional.of(RETURN_PROCESS_FROM_STRING_STRING);
            } else if (descriptor.equals(RETURN_PROCESS_FROM_STRING_ARRAY)) {
                // execute(String[])
                return Optional.of(RETURN_PROCESS_FROM_STRING_ARRAY_STRING);
            } else if (descriptor.equals(RETURN_PROCESS_FROM_LIST)) {
                // execute(List)
                return Optional.of(RETURN_PROCESS_FROM_LIST_STRING);
            } else if (descriptor.equals(RETURN_PROCESS_FROM_STRING_STRING_ARRAY_FILE)) {
                // execute(String, String[], File)
                return Optional.of(RETURN_PROCESS_FROM_STRING_STRING_ARRAY_FILE_STRING);
            } else if (descriptor.equals(RETURN_PROCESS_FROM_STRING_ARRAY_STRING_ARRAY_FILE)) {
                // execute(String[], String[], File)
                return Optional.of(RETURN_PROCESS_FROM_STRING_ARRAY_STRING_ARRAY_FILE_STRING);
            } else if (descriptor.equals(RETURN_PROCESS_FROM_LIST_STRING_ARRAY_FILE)) {
                // execute(List, String[], File)
                return Optional.of(RETURN_PROCESS_FROM_LIST_STRING_ARRAY_FILE_STRING);
            } else if (descriptor.equals(RETURN_PROCESS_FROM_STRING_LIST_FILE)) {
                // execute(String, List, File)
                return Optional.of(RETURN_PROCESS_FROM_STRING_LIST_FILE_STRING);
            } else if (descriptor.equals(RETURN_PROCESS_FROM_STRING_ARRAY_LIST_FILE)) {
                // execute(String[], List, File)
                return Optional.of(RETURN_PROCESS_FROM_STRING_ARRAY_LIST_FILE_STRING);
            } else if (descriptor.equals(RETURN_PROCESS_FROM_LIST_LIST_FILE)) {
                // execute(List, List, File)
                return Optional.of(RETURN_PROCESS_FROM_LIST_LIST_FILE_STRING);
            }
            // It is some signature of ProcessGroovyMethods.execute that we don't know about.
            return Optional.empty();
        }

        private Optional<String> getInstrumentedDescriptorForRuntimeExecDescriptor(String descriptor) {
            if (descriptor.equals(RETURN_PROCESS_FROM_STRING)) {
                return Optional.of(RETURN_PROCESS_FROM_RUNTIME_STRING_STRING);
            } else if (descriptor.equals(RETURN_PROCESS_FROM_STRING_ARRAY)) {
                return Optional.of(RETURN_PROCESS_FROM_RUNTIME_STRING_ARRAY_STRING);
            } else if (descriptor.equals(RETURN_PROCESS_FROM_STRING_STRING_ARRAY)) {
                return Optional.of(RETURN_PROCESS_FROM_RUNTIME_STRING_STRING_ARRAY_STRING);
            } else if (descriptor.equals(RETURN_PROCESS_FROM_STRING_ARRAY_STRING_ARRAY)) {
                return Optional.of(RETURN_PROCESS_FROM_RUNTIME_STRING_ARRAY_STRING_ARRAY_STRING);
            } else if (descriptor.equals(RETURN_PROCESS_FROM_STRING_STRING_ARRAY_FILE)) {
                return Optional.of(RETURN_PROCESS_FROM_RUNTIME_STRING_STRING_ARRAY_FILE_STRING);
            } else if (descriptor.equals(RETURN_PROCESS_FROM_STRING_ARRAY_STRING_ARRAY_FILE)) {
                return Optional.of(RETURN_PROCESS_FROM_RUNTIME_STRING_ARRAY_STRING_ARRAY_FILE_STRING);
            }
            // It is some signature of Runtime.exec that we don't know about.
            return Optional.empty();
        }

        private boolean visitINVOKESPECIAL(String owner, String name, String descriptor) {
//            if (owner.equals(FILE_INPUT_STREAM_TYPE.getInternalName()) && name.equals("<init>")) {
//                Optional<String> instrumentedDescriptor = getInstrumentedDescriptorForFileInputStreamConstructor(descriptor);
//                if (instrumentedDescriptor.isPresent()) {
//                    // We are still calling the original constructor instead of replacing it with an instrumented method. The instrumented method is merely a notifier
//                    // there.
//                    _DUP();
//                    _LDC(binaryClassNameOf(className));
//                    _INVOKESTATIC(INSTRUMENTED_TYPE, "fileOpened", instrumentedDescriptor.get());
//                    _INVOKESPECIAL(owner, name, descriptor);
//                    return true;
//                }
//            }
            return false;
        }

        private Optional<String> getInstrumentedDescriptorForFileInputStreamConstructor(String descriptor) {
            if (descriptor.equals(RETURN_VOID_FROM_FILE)) {
                return Optional.of(RETURN_VOID_FROM_FILE_STRING);
            } else if (descriptor.equals(RETURN_VOID_FROM_STRING)) {
                return Optional.of(RETURN_VOID_FROM_STRING_STRING);
            }
            // It is some signature of FileInputStream.<init> that we don't support.
            return Optional.empty();
        }

        @Override
        public void visitInvokeDynamicInsn(String name, String descriptor, Handle bootstrapMethodHandle, Object... bootstrapMethodArguments) {
            if (bootstrapMethodHandle.getOwner().equals(LAMBDA_METAFACTORY_TYPE) && bootstrapMethodHandle.getName().equals("metafactory")) {
                Handle altMethod = new Handle(
                    H_INVOKESTATIC,
                    LAMBDA_METAFACTORY_TYPE,
                    "altMetafactory",
                    LAMBDA_METAFACTORY_METHOD_DESCRIPTOR,
                    false
                );
                List<Object> args = new ArrayList<>(bootstrapMethodArguments.length + 1);
                Collections.addAll(args, bootstrapMethodArguments);
                args.add(LambdaMetafactory.FLAG_SERIALIZABLE);
                super.visitInvokeDynamicInsn(name, descriptor, altMethod, args.toArray());
                owner.addSerializedLambda(new LambdaFactoryDetails(name, descriptor, altMethod, args));
            } else if (isGroovyIndyCallsite(descriptor, bootstrapMethodHandle)) {
                Handle interceptor = new Handle(
                    H_INVOKESTATIC,
                    INSTRUMENTED_TYPE.getInternalName(),
                    "bootstrap",
                    GROOVY_INDY_INTERFACE_BOOTSTRAP_METHOD_DESCRIPTOR,
                    false
                );
                super.visitInvokeDynamicInsn(name, descriptor, interceptor, bootstrapMethodArguments);
            } else {
                super.visitInvokeDynamicInsn(name, descriptor, bootstrapMethodHandle, bootstrapMethodArguments);
            }
        }

        private boolean isGradleLambdaDescriptor(String descriptor) {
            return descriptor.endsWith(ACTION_LAMBDA_SUFFIX)
                || descriptor.endsWith(SPEC_LAMBDA_SUFFIX)
                || descriptor.endsWith(TRANSFORMER_LAMBDA_SUFFIX)
                || descriptor.endsWith(COMMAND_LINE_ARGUMENT_PROVIDER_LAMBDA_SUFFIX);
        }

        private String binaryClassNameOf(String className) {
            return getObjectType(className).getClassName();
        }

        private boolean isGroovyIndyCallsite(String descriptor, Handle bootstrapMethodHandle) {
            return (bootstrapMethodHandle.getOwner().equals(GROOVY_INDY_INTERFACE_TYPE) ||
                bootstrapMethodHandle.getOwner().equals(GROOVY_INDY_INTERFACE_V7_TYPE)) &&
                bootstrapMethodHandle.getName().equals("bootstrap") &&
                bootstrapMethodHandle.getDesc().equals(GROOVY_INDY_INTERFACE_BOOTSTRAP_METHOD_DESCRIPTOR);
        }

        private static final String ACTION_LAMBDA_SUFFIX = ")" + getType(Action.class).getDescriptor();
        private static final String SPEC_LAMBDA_SUFFIX = ")" + getType(Spec.class).getDescriptor();
        private static final String TRANSFORMER_LAMBDA_SUFFIX = ")" + getType(Transformer.class).getDescriptor();
        private static final String COMMAND_LINE_ARGUMENT_PROVIDER_LAMBDA_SUFFIX = ")" + getType(CommandLineArgumentProvider.class).getDescriptor();
    }

    private static class LambdaFactoryDetails {
        final String name;
        final String descriptor;
        final Handle bootstrapMethodHandle;
        final List<?> bootstrapMethodArguments;

        public LambdaFactoryDetails(String name, String descriptor, Handle bootstrapMethodHandle, List<?> bootstrapMethodArguments) {
            this.name = name;
            this.descriptor = descriptor;
            this.bootstrapMethodHandle = bootstrapMethodHandle;
            this.bootstrapMethodArguments = bootstrapMethodArguments;
        }
    }
}<|MERGE_RESOLUTION|>--- conflicted
+++ resolved
@@ -73,11 +73,7 @@
     /**
      * Decoration format. Increment this when making changes.
      */
-<<<<<<< HEAD
-    private static final int DECORATION_FORMAT = 23;
-=======
-    private static final int DECORATION_FORMAT = 24;
->>>>>>> f7673371
+    private static final int DECORATION_FORMAT = 25;
 
     private static final Type SYSTEM_TYPE = getType(System.class);
     private static final Type STRING_TYPE = getType(String.class);
@@ -129,16 +125,6 @@
     private static final Type CHARSET_TYPE = getType(Charset.class);
     private static final Type LIST_TYPE = getType(List.class);
 
-<<<<<<< HEAD
-=======
-    private static final Type KOTLIN_IO_FILES_TYPE = getType(FilesKt.class);
-    // readText(File, Charset) -> kotlinIoFilesKtReadText(File, Charset, String)
-    private static final String RETURN_STRING_FROM_FILE_CHARSET = getMethodDescriptor(STRING_TYPE, FILE_TYPE, getType(Charset.class));
-    private static final String RETURN_STRING_FROM_FILE_CHARSET_STRING = getMethodDescriptor(STRING_TYPE, FILE_TYPE, getType(Charset.class), STRING_TYPE);
-    // readText$default(File, Charset, int, Object) -> kotlinIoFilesKtReadText(File, Charset, String)
-    private static final String RETURN_STRING_FROM_FILE_CHARSET_INT_OBJECT = getMethodDescriptor(STRING_TYPE, FILE_TYPE, getType(Charset.class), INT_TYPE, OBJECT_TYPE);
-    private static final String RETURN_STRING_FROM_FILE_CHARSET_INT_OBJECT_STRING = getMethodDescriptor(STRING_TYPE, FILE_TYPE, getType(Charset.class), INT_TYPE, OBJECT_TYPE, STRING_TYPE);
-
     private static final Type RESOURCE_GROOVY_METHODS_TYPE = getType(ResourceGroovyMethods.class);
     // file.text -(Groovy compiler)-> ResourceGroovyMethods.getText(File) -> groovyFileGetText(File, String)
     private static final String RETURN_STRING_FROM_FILE = getMethodDescriptor(STRING_TYPE, FILE_TYPE);
@@ -146,7 +132,6 @@
     // file.getText(String charset) -(Groovy compiler)-> ResourceGroovyMethods.getText(File, String) -> groovyFileGetText(File, String, String)
     private static final String RETURN_STRING_FROM_FILE_STRING_STRING = getMethodDescriptor(STRING_TYPE, FILE_TYPE, STRING_TYPE, STRING_TYPE);
 
->>>>>>> f7673371
     private static final Type FILES_TYPE = getType(Files.class);
     // readString(Path) -> filesReadString(Path, String)
     private static final String RETURN_STRING_FROM_PATH = getMethodDescriptor(STRING_TYPE, PATH_TYPE);
