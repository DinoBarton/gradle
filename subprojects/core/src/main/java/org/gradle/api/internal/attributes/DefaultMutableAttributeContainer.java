/*
 * Copyright 2016 the original author or authors.
 *
 * Licensed under the Apache License, Version 2.0 (the "License");
 * you may not use this file except in compliance with the License.
 * You may obtain a copy of the License at
 *
 *      http://www.apache.org/licenses/LICENSE-2.0
 *
 * Unless required by applicable law or agreed to in writing, software
 * distributed under the License is distributed on an "AS IS" BASIS,
 * WITHOUT WARRANTIES OR CONDITIONS OF ANY KIND, either express or implied.
 * See the License for the specific language governing permissions and
 * limitations under the License.
 */

package org.gradle.api.internal.attributes;

import com.google.common.collect.Sets;
import org.gradle.api.attributes.Attribute;
import org.gradle.api.attributes.AttributeContainer;
import org.gradle.api.internal.provider.ProviderInternal;
import org.gradle.api.provider.Provider;
import org.gradle.internal.Cast;

import javax.annotation.Nullable;
<<<<<<< HEAD
=======
import java.util.HashMap;
>>>>>>> 73214879
import java.util.Map;
import java.util.Objects;
import java.util.Set;

class DefaultMutableAttributeContainer implements AttributeContainerInternal {
    private final ImmutableAttributesFactory immutableAttributesFactory;
    private final AttributeContainerInternal parent;
    private ImmutableAttributes state = ImmutableAttributes.EMPTY;
<<<<<<< HEAD
    private final Map<Attribute<?>, Provider<?>> lazyAttributes = Maps.newHashMap();
=======
    private final Map<Attribute<?>, Provider<?>> lazyAttributes = new HashMap<>();
>>>>>>> 73214879

    public DefaultMutableAttributeContainer(ImmutableAttributesFactory immutableAttributesFactory) {
        this(immutableAttributesFactory, null);
    }

    public DefaultMutableAttributeContainer(ImmutableAttributesFactory immutableAttributesFactory, @Nullable AttributeContainerInternal parent) {
        this.immutableAttributesFactory = immutableAttributesFactory;
        this.parent = parent;
    }

    @Override
    public String toString() {
        return asImmutable().toString();
    }

    @Override
    public Set<Attribute<?>> keySet() {
        final Set<Attribute<?>> selfKeys = Sets.union(state.keySet(), lazyAttributes.keySet());
        if (parent == null) {
            return selfKeys;
        } else {
            return Sets.union(parent.keySet(), selfKeys);
        }
    }

    @Override
    public <T> AttributeContainer attribute(Attribute<T> key, T value) {
<<<<<<< HEAD
        assertAttributeTypeIsValid(value, key);
        checkInsertionAllowed(key);
        state = immutableAttributesFactory.concat(state, key, value);
        return this;
    }

    @Override
    public <T> AttributeContainer attribute(Attribute<T> key, Provider<? extends T> provider) {
        assertAttributeTypeIsValid(provider, key);
        checkInsertionAllowed(key);
=======
        checkInsertionAllowed(key);
        doInsertion(key, value);
        return this;
    }

    private <T> void doInsertion(Attribute<T> key, T value) {
        assertAttributeValueIsNotNull(value);
        assertAttributeTypeIsValid(value.getClass(), key);
        state = immutableAttributesFactory.concat(state, key, value);
    }

    @Override
    public <T> AttributeContainer attribute(Attribute<T> key, Provider<? extends T> provider) {
        checkInsertionAllowed(key);
        assertAttributeValueIsNotNull(provider);
        // We can only sometimes check the type of the provider ahead of time.
        // When realizing this provider and inserting its value into the container, we still
        // check the value type is appropriate. see doInsertion
        if (provider instanceof ProviderInternal) {
            Class<T> valueType = Cast.<ProviderInternal<T>>uncheckedCast(provider).getType();
            if (valueType != null) {
                assertAttributeTypeIsValid(valueType, key);
            }
        }
>>>>>>> 73214879
        lazyAttributes.put(key, provider);
        return this;
    }

    private <T> void checkInsertionAllowed(Attribute<T> key) {
        // Don't just use keySet() method instead, since we should be allowed to override attributes already in the parent
        final Set<Attribute<?>> keys = Sets.union(state.keySet(), lazyAttributes.keySet());
        for (Attribute<?> attribute : keys) {
            String name = key.getName();
            if (attribute.getName().equals(name) && attribute.getType() != key.getType()) {
                throw new IllegalArgumentException("Cannot have two attributes with the same name but different types. "
                    + "This container already has an attribute named '" + name + "' of type '" + attribute.getType().getName()
                    + "' and you are trying to store another one of type '" + key.getType().getName() + "'");
            }
        }
    }

    /**
<<<<<<< HEAD
     * Checks that the attribute's type matches the given value's type (if a non-{@link Provider}), or the {@link ProviderInternal#getType()} if the
     * value is a {@link ProviderInternal}; as well as the expectedValueType.
     *
     * If the value is a {@link Provider} but <strong>NOT</strong> also
     * a {@link ProviderInternal}, then no assertions are made (this type of lazily added attribute will fail at the time of retrieval from this container).
     *
     * @param value the value (or value provider) to check
     * @param attribute the attribute containing a type to check against
     */
    private void assertAttributeTypeIsValid(@Nullable Object value, Attribute<?> attribute) {
        if (value == null) {
            throw new IllegalArgumentException("Setting null as an attribute value is not allowed");
        }

        final Class<?> actualValueType;
        if (ProviderInternal.class.isAssignableFrom(value.getClass())) {
            ProviderInternal<?> provider = Cast.uncheckedCast(value);
            actualValueType = provider.getType();
        } else if (!Provider.class.isAssignableFrom(value.getClass())) {
            actualValueType = value.getClass();
        } else {
            actualValueType = null;
        }

        if (null != actualValueType) {
            if (!attribute.getType().isAssignableFrom(actualValueType)) {
                throw new IllegalArgumentException("Unexpected type for attribute: '" + attribute.getName() + "'. Attribute value's actual type: " + actualValueType.getName() + " did not match the expected type: " + attribute.getType().getName());
            }
        }
=======
     * Checks that the attribute's type matches the given value's type is the expected value type.
     *
     * @param valueType the value type to check
     * @param attribute the attribute containing a type to check against
     */
    private <T> void assertAttributeTypeIsValid(Class<?> valueType, Attribute<T> attribute) {
        if (!attribute.getType().isAssignableFrom(valueType)) {
            throw new IllegalArgumentException(String.format("Unexpected type for attribute '%s' provided. Expected a value of type %s but found a value of type %s.", attribute.getName(), attribute.getType().getName(), valueType.getName()));
        }
    }

    private void assertAttributeValueIsNotNull(@Nullable Object value) {
        if (value == null) {
            throw new IllegalArgumentException("Setting null as an attribute value is not allowed");
        }
>>>>>>> 73214879
    }

    @Override
    public <T> T getAttribute(Attribute<T> key) {
        T attribute = state.getAttribute(key);
        if (attribute == null && lazyAttributes.containsKey(key)) {
            attribute = realizeLazyAttribute(key);
        }
        if (attribute == null && parent != null) {
            attribute = parent.getAttribute(key);
<<<<<<< HEAD
        }
        if (attribute == null && lazyAttributes.containsKey(key)) {
            attribute = getLazyAttribute(key);
=======
>>>>>>> 73214879
        }
        return attribute;
    }

<<<<<<< HEAD
    @Nullable
    private <T> T getLazyAttribute(Attribute<T> key) {
        if (lazyAttributes.containsKey(key)) {
            @SuppressWarnings("unchecked") final T value = (T) lazyAttributes.get(key).get();
            lazyAttributes.remove(key);
            attribute(key, value);
            return getAttribute(key);
        } else {
            return null;
        }
=======
    private <T> T realizeLazyAttribute(Attribute<T> key) {
        Provider<?> provider = lazyAttributes.remove(key);
        final T value = Cast.uncheckedCast(provider.get());
        attribute(key, value);
        return value;
>>>>>>> 73214879
    }

    @Override
    public boolean isEmpty() {
        return state.isEmpty() && lazyAttributes.isEmpty() && (parent == null || parent.isEmpty());
    }

    @Override
    public boolean contains(Attribute<?> key) {
        return state.contains(key) || lazyAttributes.containsKey(key) || (parent != null && parent.contains(key));
    }

    @Override
    public ImmutableAttributes asImmutable() {
        realizeAllLazyAttributes();

        if (parent == null) {
            if (lazyAttributes.isEmpty()) {
                // There is a recursive call relationship between this method and evaluateLazyAttributes(), this check is the base case
                return state;
            } else {
                return immutableAttributesFactory.concat(state, evaluateLazyValues());
            }
        } else {
            ImmutableAttributes attributes = parent.asImmutable();
            if (!state.isEmpty()) {
<<<<<<< HEAD
                attributes = immutableAttributesFactory.concat(immutableAttributesFactory.concat(attributes, state), evaluateLazyValues());
=======
                attributes = immutableAttributesFactory.concat(attributes, state);
>>>>>>> 73214879
            }
            return attributes;
        }
    }

    private void realizeAllLazyAttributes() {
        if (!lazyAttributes.isEmpty()) {
            lazyAttributes.forEach((key, value) -> doInsertion(Cast.uncheckedNonnullCast(key), (Object) value.get()));
            lazyAttributes.clear();
        }
    }

    @Override
    public Map<Attribute<?>, ?> asMap() {
        return asImmutable().asMap();
    }

    @Override
    public AttributeContainer getAttributes() {
        return this;
    }

    @Override
    public boolean equals(Object o) {
        if (this == o) {
            return true;
        }
        if (o == null || getClass() != o.getClass()) {
            return false;
        }

        DefaultMutableAttributeContainer that = (DefaultMutableAttributeContainer) o;

        if (!Objects.equals(parent, that.parent)) {
            return false;
        }
<<<<<<< HEAD
        if (!Objects.equals(lazyAttributes, that.lazyAttributes)) {
=======
        if (!Objects.equals(asImmutable(), that.asImmutable())) {
>>>>>>> 73214879
            return false;
        }

        return state.equals(that.state);
    }

    @Override
    public int hashCode() {
        int result = parent != null ? parent.hashCode() : 0;
        result = 31 * result + state.hashCode();
<<<<<<< HEAD
        result = 31 * result + lazyAttributes.hashCode();
=======
        result = 31 * result + asImmutable().hashCode();
>>>>>>> 73214879
        return result;
    }

    private ImmutableAttributes evaluateLazyValues() {
        final AttributeContainerInternal evaluatedAttributes = immutableAttributesFactory.mutable();
        for (Map.Entry<Attribute<?>, Provider<?>> entry : lazyAttributes.entrySet()) {
            @SuppressWarnings("unchecked") Attribute<Object> attribute = (Attribute<Object>) entry.getKey();
            Object value = entry.getValue().get();
            evaluatedAttributes.attribute(attribute, value);
        }
        return evaluatedAttributes.asImmutable();
    }
}<|MERGE_RESOLUTION|>--- conflicted
+++ resolved
@@ -24,10 +24,7 @@
 import org.gradle.internal.Cast;
 
 import javax.annotation.Nullable;
-<<<<<<< HEAD
-=======
 import java.util.HashMap;
->>>>>>> 73214879
 import java.util.Map;
 import java.util.Objects;
 import java.util.Set;
@@ -36,11 +33,7 @@
     private final ImmutableAttributesFactory immutableAttributesFactory;
     private final AttributeContainerInternal parent;
     private ImmutableAttributes state = ImmutableAttributes.EMPTY;
-<<<<<<< HEAD
-    private final Map<Attribute<?>, Provider<?>> lazyAttributes = Maps.newHashMap();
-=======
     private final Map<Attribute<?>, Provider<?>> lazyAttributes = new HashMap<>();
->>>>>>> 73214879
 
     public DefaultMutableAttributeContainer(ImmutableAttributesFactory immutableAttributesFactory) {
         this(immutableAttributesFactory, null);
@@ -68,18 +61,6 @@
 
     @Override
     public <T> AttributeContainer attribute(Attribute<T> key, T value) {
-<<<<<<< HEAD
-        assertAttributeTypeIsValid(value, key);
-        checkInsertionAllowed(key);
-        state = immutableAttributesFactory.concat(state, key, value);
-        return this;
-    }
-
-    @Override
-    public <T> AttributeContainer attribute(Attribute<T> key, Provider<? extends T> provider) {
-        assertAttributeTypeIsValid(provider, key);
-        checkInsertionAllowed(key);
-=======
         checkInsertionAllowed(key);
         doInsertion(key, value);
         return this;
@@ -104,7 +85,6 @@
                 assertAttributeTypeIsValid(valueType, key);
             }
         }
->>>>>>> 73214879
         lazyAttributes.put(key, provider);
         return this;
     }
@@ -123,37 +103,6 @@
     }
 
     /**
-<<<<<<< HEAD
-     * Checks that the attribute's type matches the given value's type (if a non-{@link Provider}), or the {@link ProviderInternal#getType()} if the
-     * value is a {@link ProviderInternal}; as well as the expectedValueType.
-     *
-     * If the value is a {@link Provider} but <strong>NOT</strong> also
-     * a {@link ProviderInternal}, then no assertions are made (this type of lazily added attribute will fail at the time of retrieval from this container).
-     *
-     * @param value the value (or value provider) to check
-     * @param attribute the attribute containing a type to check against
-     */
-    private void assertAttributeTypeIsValid(@Nullable Object value, Attribute<?> attribute) {
-        if (value == null) {
-            throw new IllegalArgumentException("Setting null as an attribute value is not allowed");
-        }
-
-        final Class<?> actualValueType;
-        if (ProviderInternal.class.isAssignableFrom(value.getClass())) {
-            ProviderInternal<?> provider = Cast.uncheckedCast(value);
-            actualValueType = provider.getType();
-        } else if (!Provider.class.isAssignableFrom(value.getClass())) {
-            actualValueType = value.getClass();
-        } else {
-            actualValueType = null;
-        }
-
-        if (null != actualValueType) {
-            if (!attribute.getType().isAssignableFrom(actualValueType)) {
-                throw new IllegalArgumentException("Unexpected type for attribute: '" + attribute.getName() + "'. Attribute value's actual type: " + actualValueType.getName() + " did not match the expected type: " + attribute.getType().getName());
-            }
-        }
-=======
      * Checks that the attribute's type matches the given value's type is the expected value type.
      *
      * @param valueType the value type to check
@@ -169,7 +118,6 @@
         if (value == null) {
             throw new IllegalArgumentException("Setting null as an attribute value is not allowed");
         }
->>>>>>> 73214879
     }
 
     @Override
@@ -180,34 +128,15 @@
         }
         if (attribute == null && parent != null) {
             attribute = parent.getAttribute(key);
-<<<<<<< HEAD
-        }
-        if (attribute == null && lazyAttributes.containsKey(key)) {
-            attribute = getLazyAttribute(key);
-=======
->>>>>>> 73214879
         }
         return attribute;
     }
 
-<<<<<<< HEAD
-    @Nullable
-    private <T> T getLazyAttribute(Attribute<T> key) {
-        if (lazyAttributes.containsKey(key)) {
-            @SuppressWarnings("unchecked") final T value = (T) lazyAttributes.get(key).get();
-            lazyAttributes.remove(key);
-            attribute(key, value);
-            return getAttribute(key);
-        } else {
-            return null;
-        }
-=======
     private <T> T realizeLazyAttribute(Attribute<T> key) {
         Provider<?> provider = lazyAttributes.remove(key);
         final T value = Cast.uncheckedCast(provider.get());
         attribute(key, value);
         return value;
->>>>>>> 73214879
     }
 
     @Override
@@ -225,20 +154,11 @@
         realizeAllLazyAttributes();
 
         if (parent == null) {
-            if (lazyAttributes.isEmpty()) {
-                // There is a recursive call relationship between this method and evaluateLazyAttributes(), this check is the base case
-                return state;
-            } else {
-                return immutableAttributesFactory.concat(state, evaluateLazyValues());
-            }
+            return state;
         } else {
             ImmutableAttributes attributes = parent.asImmutable();
             if (!state.isEmpty()) {
-<<<<<<< HEAD
-                attributes = immutableAttributesFactory.concat(immutableAttributesFactory.concat(attributes, state), evaluateLazyValues());
-=======
                 attributes = immutableAttributesFactory.concat(attributes, state);
->>>>>>> 73214879
             }
             return attributes;
         }
@@ -275,11 +195,7 @@
         if (!Objects.equals(parent, that.parent)) {
             return false;
         }
-<<<<<<< HEAD
-        if (!Objects.equals(lazyAttributes, that.lazyAttributes)) {
-=======
         if (!Objects.equals(asImmutable(), that.asImmutable())) {
->>>>>>> 73214879
             return false;
         }
 
@@ -290,21 +206,7 @@
     public int hashCode() {
         int result = parent != null ? parent.hashCode() : 0;
         result = 31 * result + state.hashCode();
-<<<<<<< HEAD
-        result = 31 * result + lazyAttributes.hashCode();
-=======
         result = 31 * result + asImmutable().hashCode();
->>>>>>> 73214879
         return result;
     }
-
-    private ImmutableAttributes evaluateLazyValues() {
-        final AttributeContainerInternal evaluatedAttributes = immutableAttributesFactory.mutable();
-        for (Map.Entry<Attribute<?>, Provider<?>> entry : lazyAttributes.entrySet()) {
-            @SuppressWarnings("unchecked") Attribute<Object> attribute = (Attribute<Object>) entry.getKey();
-            Object value = entry.getValue().get();
-            evaluatedAttributes.attribute(attribute, value);
-        }
-        return evaluatedAttributes.asImmutable();
-    }
 }