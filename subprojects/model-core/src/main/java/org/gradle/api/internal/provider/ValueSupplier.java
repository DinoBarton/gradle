/*
 * Copyright 2019 the original author or authors.
 *
 * Licensed under the Apache License, Version 2.0 (the "License");
 * you may not use this file except in compliance with the License.
 * You may obtain a copy of the License at
 *
 *      http://www.apache.org/licenses/LICENSE-2.0
 *
 * Unless required by applicable law or agreed to in writing, software
 * distributed under the License is distributed on an "AS IS" BASIS,
 * WITHOUT WARRANTIES OR CONDITIONS OF ANY KIND, either express or implied.
 * See the License for the specific language governing permissions and
 * limitations under the License.
 */

package org.gradle.api.internal.provider;

import com.google.common.collect.ImmutableList;
import org.gradle.api.Action;
import org.gradle.api.Task;
import org.gradle.api.Transformer;
import org.gradle.api.internal.lambdas.SerializableLambdas.SerializableAction;
import org.gradle.internal.Cast;
import org.gradle.internal.DisplayName;

import javax.annotation.Nullable;
import java.util.List;

/**
 * Encapsulates the production of some value.
 */
public interface ValueSupplier {
    /**
     * Visits the producer of the value for this supplier. This might be one or more tasks, some external location, nothing (for a fixed value) or might unknown.
     */
    ValueProducer getProducer();

    boolean calculatePresence(ValueConsumer consumer);

    enum ValueConsumer {
        DisallowUnsafeRead, IgnoreUnsafeRead
    }

    /**
     * Carries information about the producer of a value.
     */
    interface ValueProducer {
        NoProducer NO_PRODUCER = new NoProducer();
        UnknownProducer UNKNOWN_PRODUCER = new UnknownProducer();

        default boolean isKnown() {
            return true;
        }

        boolean isProducesDifferentValueOverTime();

        void visitProducerTasks(Action<? super Task> visitor);

        default void visitContentProducerTasks(Action<? super Task> visitor) {
            visitProducerTasks(visitor);
        }

        default ValueProducer plus(ValueProducer producer) {
            if (this == NO_PRODUCER) {
                return producer;
            }
            if (producer == NO_PRODUCER) {
                return this;
            }
            if (producer == this) {
                return this;
            }
            return new PlusProducer(this, producer);
        }

        static ValueProducer noProducer() {
            return NO_PRODUCER;
        }

        static ValueProducer unknown() {
            return UNKNOWN_PRODUCER;
        }

        static ValueProducer externalValue() {
            return new ExternalValueProducer();
        }

        /**
         * Value and its contents are produced by task.
         */
        static ValueProducer task(Task task) {
            return new TaskProducer(task, true);
        }

        /**
         * Value is produced from the properties of the task, and carries an implicit dependency on the task
         */
        static ValueProducer taskState(Task task) {
            return new TaskProducer(task, false);
        }
    }

    class ExternalValueProducer implements ValueProducer {

        @Override
        public boolean isProducesDifferentValueOverTime() {
            return true;
        }

        @Override
        public void visitProducerTasks(Action<? super Task> visitor) {
        }
    }

    class TaskProducer implements ValueProducer {
        private final Task task;
        private boolean content;

        public TaskProducer(Task task, boolean content) {
            this.task = task;
            this.content = content;
        }

        @Override
        public boolean isProducesDifferentValueOverTime() {
            return false;
        }

        @Override
        public void visitProducerTasks(Action<? super Task> visitor) {
            visitor.execute(task);
        }

        @Override
        public void visitContentProducerTasks(Action<? super Task> visitor) {
            if (content) {
                visitor.execute(task);
            }
        }
    }

    class PlusProducer implements ValueProducer {
        private final ValueProducer left;
        private final ValueProducer right;

        public PlusProducer(ValueProducer left, ValueProducer right) {
            this.left = left;
            this.right = right;
        }

        @Override
        public boolean isKnown() {
            return left.isKnown() || right.isKnown();
        }

        @Override
        public boolean isProducesDifferentValueOverTime() {
            return left.isProducesDifferentValueOverTime() || right.isProducesDifferentValueOverTime();
        }

        @Override
        public void visitProducerTasks(Action<? super Task> visitor) {
            left.visitProducerTasks(visitor);
            right.visitProducerTasks(visitor);
        }
    }

    class UnknownProducer implements ValueProducer {
        @Override
        public boolean isKnown() {
            return false;
        }

        @Override
        public boolean isProducesDifferentValueOverTime() {
            return false;
        }

        @Override
        public void visitProducerTasks(Action<? super Task> visitor) {
        }
    }

    class NoProducer implements ValueProducer {

        @Override
        public boolean isProducesDifferentValueOverTime() {
            return false;
        }

        @Override
        public void visitProducerTasks(Action<? super Task> visitor) {
        }
    }

    interface SideEffect<T> extends SerializableAction<T> {
    }

    /**
     * Carries either a value or some diagnostic information about where the value would have come from, had it been present.
     */
    interface Value<T> {
        Value<Object> MISSING = new Missing<>();
        Value<Void> SUCCESS = new Present<>(null);

        static <T> Value<T> ofNullable(@Nullable T value) {
            if (value == null) {
                return MISSING.asType();
            }
            return new Present<>(value);
        }

        static <T> Value<T> missing() {
            return MISSING.asType();
        }

        static <T> Value<T> of(T value) {
            if (value == null) {
                throw new IllegalArgumentException();
            }
            return new Present<>(value);
        }

        static Value<Void> present() {
            return SUCCESS;
        }

        static <T> Value<T> withSideEffect(T value, SideEffect<? super T> sideEffect) {
            if (value == null) {
                throw new IllegalArgumentException();
            }
            return new PresentWithSideEffect<>(value, sideEffect);
        }

        T get() throws IllegalStateException;

        @Nullable
        T orNull();

        <S> S orElse(S defaultValue);

<<<<<<< HEAD
=======
        T getWithoutSideEffect() throws IllegalStateException;

>>>>>>> aab2df65
        <R> Value<R> transform(Transformer<? extends R, ? super T> transformer);

        Value<T> withSideEffect(SideEffect<? super T> sideEffect);

        // Only populated when value is missing
        List<DisplayName> getPathToOrigin();

        boolean isMissing();

        <S> Value<S> asType();

        Value<T> pushWhenMissing(@Nullable DisplayName displayName);

        Value<T> addPathsFrom(Value<?> rightValue);
    }

    interface ValueWithSideEffect<T> extends Value<T> {

        SideEffect<? super T> getSideEffect();

        T getWithoutSideEffect() throws IllegalStateException;
    }

    class PresentWithSideEffect<T> extends Present<T> implements ValueWithSideEffect<T> {

        private final SideEffect<? super T> sideEffect;

        private PresentWithSideEffect(T result, SideEffect<? super T> sideEffect) {
            super(result);
            this.sideEffect = sideEffect;
        }

        @Override
        public SideEffect<? super T> getSideEffect() {
            return sideEffect;
        }

        @Override
        public T get() throws IllegalStateException {
            runSideEffect();
            return super.get();
        }

        @Override
        public T orNull() {
            runSideEffect();
            return super.orNull();
        }

        @Override
        public <S> S orElse(S defaultValue) {
            runSideEffect();
            return super.orElse(defaultValue);
        }

        @Override
        public T getWithoutSideEffect() throws IllegalStateException {
            return super.get();
        }

        // TODO: do we want to preserve the side effect when transforming? Not needed for the toolchain usage use-case
        @Override
        public <R> Value<R> transform(Transformer<? extends R, ? super T> transformer) {
            T value = super.get(); // avoid running the side effect
            R result = transformer.transform(value);
            if (result == null) {
                return Value.missing();
            }
            // avoid capturing the value wrapper
            SideEffect<? super T> sideEffect = this.sideEffect;
            // carry over the side effect with a captured value before transform
<<<<<<< HEAD
            SideEffect<R> upstreamSideEffect = ignored -> sideEffect.accept(value);
            return new PresentWithSideEffect<>(result, upstreamSideEffect);
=======
            SideEffect<R> upstreamSideEffect = ignored -> sideEffect.execute(value);
            return Value.withSideEffect(result, upstreamSideEffect);
>>>>>>> aab2df65
        }

        @Override
        public Value<T> withSideEffect(SideEffect<? super T> sideEffect) {
            // avoid capturing the value wrapper
            SideEffect<? super T> prevSideEffect = this.sideEffect;
            SideEffect<? super T> chainedSideEffect = it -> {
                prevSideEffect.execute(it);
                sideEffect.execute(it);
            };

            return new PresentWithSideEffect<>(get(), chainedSideEffect);
        }

        private void runSideEffect() {
            T value = super.get();
            sideEffect.execute(value);
        }
    }

    class Present<T> implements Value<T> {
        private final T result;

        private Present(T result) {
            this.result = result;
        }

        @Override
        public boolean isMissing() {
            return false;
        }

        @Override
        public T get() throws IllegalStateException {
            return result;
        }

        @Override
        public T orNull() {
            return result;
        }

        @Override
        public <S> S orElse(S defaultValue) {
            return Cast.uncheckedCast(result);
        }

        @Override
        public T getWithoutSideEffect() throws IllegalStateException {
            return get();
        }

        @Override
        public <R> Value<R> transform(Transformer<? extends R, ? super T> transformer) {
            return Value.ofNullable(transformer.transform(result));
        }

        @Override
        public Value<T> withSideEffect(SideEffect<? super T> sideEffect) {
            return Value.withSideEffect(result, sideEffect);
        }

        @Override
        public Value<T> pushWhenMissing(@Nullable DisplayName displayName) {
            return this;
        }

        @Override
        public <S> Value<S> asType() {
            throw new IllegalStateException();
        }

        @Override
        public List<DisplayName> getPathToOrigin() {
            throw new IllegalStateException();
        }

        @Override
        public Value<T> addPathsFrom(Value<?> rightValue) {
            throw new IllegalStateException();
        }
    }

    class Missing<T> implements Value<T> {
        private final List<DisplayName> path;

        private Missing() {
            this.path = ImmutableList.of();
        }

        private Missing(List<DisplayName> path) {
            this.path = path;
        }

        @Override
        public boolean isMissing() {
            return true;
        }

        @Override
        public T get() throws IllegalStateException {
            throw new IllegalStateException();
        }

        @Override
        public T orNull() {
            return null;
        }

        @Override
        public <S> S orElse(S defaultValue) {
            return defaultValue;
        }

        @Override
        public T getWithoutSideEffect() throws IllegalStateException {
            return get();
        }

        @Override
        public <R> Value<R> transform(Transformer<? extends R, ? super T> transformer) {
            return asType();
        }

        @Override
        public Value<T> withSideEffect(SideEffect<? super T> sideEffect) {
            // TODO: consider if we want to extend sideEffect contract to work with missing values
            return this;
        }

        @Override
        public List<DisplayName> getPathToOrigin() {
            return path;
        }

        @Override
        public <S> Value<S> asType() {
            return Cast.uncheckedCast(this);
        }

        @Override
        public Value<T> pushWhenMissing(@Nullable DisplayName displayName) {
            if (displayName == null) {
                return this;
            }
            ImmutableList.Builder<DisplayName> builder = ImmutableList.builderWithExpectedSize(path.size() + 1);
            builder.add(displayName);
            builder.addAll(path);
            return new Missing<>(builder.build());
        }

        @Override
        public Value<T> addPathsFrom(Value<?> rightValue) {
            if (path.isEmpty()) {
                return rightValue.asType();
            }
            Missing<?> other = (Missing<?>) rightValue;
            if (other.path.isEmpty()) {
                return this;
            }
            ImmutableList.Builder<DisplayName> builder = ImmutableList.builderWithExpectedSize(path.size() + other.path.size());
            builder.addAll(path);
            builder.addAll(other.path);
            return new Missing<>(builder.build());
        }
    }

    /**
     * Represents either a missing value, a fixed value with fixed contents, a fixed value with changing contents, or a changing value (with changing contents).
     */
    abstract class ExecutionTimeValue<T> {
        private static final MissingExecutionTimeValue MISSING = new MissingExecutionTimeValue();

        /**
         * Returns {@code true} when the value is <b>definitely</b> missing.
         * <p>
         * A {@code false} return value doesn't mean the value is <b>definitely</b> present, it might still be missing at runtime.
         */
        public boolean isMissing() {
            return false;
        }

        public boolean isFixedValue() {
            return false;
        }

        public boolean isChangingValue() {
            return false;
        }

        /**
         * A fixed value may have changing contents. For example, a task output file whose location is known at configuration time.
         */
        public boolean hasChangingContent() {
            return false;
        }

        public T getFixedValue() throws IllegalStateException {
            throw new IllegalStateException();
        }

        public ProviderInternal<T> getChangingValue() throws IllegalStateException {
            throw new IllegalStateException();
        }

        @Nullable
        public SideEffect<? super T> getSideEffect() throws IllegalStateException {
            return null;
        }

        public Value<T> toValue() throws IllegalStateException {
            throw new IllegalStateException();
        }

        public abstract ProviderInternal<T> toProvider();

        public abstract ExecutionTimeValue<T> withChangingContent();

        public abstract ExecutionTimeValue<T> withSideEffect(SideEffect<? super T> sideEffect);

        public static <T> ExecutionTimeValue<T> missing() {
            return Cast.uncheckedCast(MISSING);
        }

        public static <T> ExecutionTimeValue<T> fixedValue(T value) {
            assert value != null;
            return new FixedExecutionTimeValue<>(value, false);
        }

        public static <T> ExecutionTimeValue<T> ofNullable(@Nullable T value) {
            if (value == null) {
                return missing();
            } else {
                return fixedValue(value);
            }
        }

        public static <T> ExecutionTimeValue<T> value(Value<T> value) {
            if (value.isMissing()) {
                return missing();
            } else if (value instanceof ValueWithSideEffect) {
                ValueWithSideEffect<T> valueWithSideEffect = (ValueWithSideEffect<T>) value;
                SideEffect<? super T> sideEffect = valueWithSideEffect.getSideEffect();
                ExecutionTimeValue<T> executionTimeValue = fixedValue(valueWithSideEffect.getWithoutSideEffect());
                return executionTimeValue.withSideEffect(sideEffect);
            } else {
                return fixedValue(value.get());
            }
        }

        public static <T> ExecutionTimeValue<T> changingValue(ProviderInternal<T> provider) {
            return new ChangingExecutionTimeValue<>(provider);
        }
    }

    class MissingExecutionTimeValue extends ExecutionTimeValue<Object> {

        @Override
        public String toString() {
            return "missing";
        }

        @Override
        public boolean isMissing() {
            return true;
        }

        @Override
        public ProviderInternal<Object> toProvider() {
            return Providers.notDefined();
        }

        @Override
        public ExecutionTimeValue<Object> withChangingContent() {
            return this;
        }

        @Override
        public Value<Object> toValue() {
            return Value.missing();
        }

        @Override
        public ExecutionTimeValue<Object> withSideEffect(SideEffect<? super Object> sideEffect) {
            return this;
        }
    }

    class FixedExecutionTimeValue<T> extends ExecutionTimeValue<T> {
        private final T value;
        private final boolean changingContent;

        private FixedExecutionTimeValue(T value, boolean changingContent) {
            this.value = value;
            this.changingContent = changingContent;
        }

        @Override
        public String toString() {
            return String.format("fixed(%s)", value);
        }

        @Override
        public boolean isFixedValue() {
            return true;
        }

        @Override
        public boolean hasChangingContent() {
            return changingContent;
        }

        @Override
        public T getFixedValue() {
            return value;
        }

        @Override
        public Value<T> toValue() {
            return Value.of(value);
        }

        @Override
        public ProviderInternal<T> toProvider() {
            if (changingContent) {
                return new Providers.FixedValueWithChangingContentProvider<>(value);
            }
            return Providers.of(value);
        }

        @Override
        public ExecutionTimeValue<T> withChangingContent() {
            return new FixedExecutionTimeValue<>(value, true);
        }

        @Override
        public ExecutionTimeValue<T> withSideEffect(SideEffect<? super T> sideEffect) {
            return new FixedWithSideEffectExecutionTimeValue<>(value, changingContent, sideEffect);
        }
    }

    class FixedWithSideEffectExecutionTimeValue<T> extends FixedExecutionTimeValue<T> {

        private final SideEffect<? super T> sideEffect;

        private FixedWithSideEffectExecutionTimeValue(T value, boolean changingContent, SideEffect<? super T> sideEffect) {
            super(value, changingContent);
            this.sideEffect = sideEffect;
        }

        @Override
        public SideEffect<? super T> getSideEffect() {
            return sideEffect;
        }

        @Override
        public ExecutionTimeValue<T> withSideEffect(SideEffect<? super T> sideEffect) {
            // avoid capturing the value wrapper
            SideEffect<? super T> prevSideEffect = this.sideEffect;
            SideEffect<? super T> chainedSideEffect = it -> {
                prevSideEffect.execute(it);
                sideEffect.execute(it);
            };
            return new FixedWithSideEffectExecutionTimeValue<>(super.getFixedValue(), hasChangingContent(), chainedSideEffect);
        }

        @Override
        public ExecutionTimeValue<T> withChangingContent() {
            return new FixedWithSideEffectExecutionTimeValue<>(super.getFixedValue(), true, sideEffect);
        }

        @Override
        public T getFixedValue() {
            runSideEffect();
            return super.getFixedValue();
        }

        @Override
        public Value<T> toValue() {
            return Value.withSideEffect(super.getFixedValue(), sideEffect);
        }

        @Override
        public ProviderInternal<T> toProvider() {
            return super.toProvider().withSideEffect(sideEffect);
        }

        @Override
        public String toString() {
            return String.format("fixed(%s, sideEffect=%s)", super.getFixedValue(), sideEffect);
        }

        private void runSideEffect() {
            sideEffect.execute(super.getFixedValue());
        }
    }

    class ChangingExecutionTimeValue<T> extends ExecutionTimeValue<T> {
        private final ProviderInternal<T> provider;

        private ChangingExecutionTimeValue(ProviderInternal<T> provider) {
            this.provider = provider;
        }

        @Override
        public String toString() {
            return String.format("changing(%s)", provider);
        }

        @Override
        public boolean isChangingValue() {
            return true;
        }

        @Override
        public boolean hasChangingContent() {
            return true;
        }

        @Override
        public ProviderInternal<T> getChangingValue() {
            return provider;
        }

        @Override
        public ProviderInternal<T> toProvider() {
            return provider;
        }

        @Override
        public ExecutionTimeValue<T> withChangingContent() {
            return this;
        }

        @Override
        public ExecutionTimeValue<T> withSideEffect(SideEffect<? super T> sideEffect) {
            return new ChangingExecutionTimeValue<>(provider.withSideEffect(sideEffect));
        }
    }
}<|MERGE_RESOLUTION|>--- conflicted
+++ resolved
@@ -240,11 +240,8 @@
 
         <S> S orElse(S defaultValue);
 
-<<<<<<< HEAD
-=======
         T getWithoutSideEffect() throws IllegalStateException;
 
->>>>>>> aab2df65
         <R> Value<R> transform(Transformer<? extends R, ? super T> transformer);
 
         Value<T> withSideEffect(SideEffect<? super T> sideEffect);
@@ -316,13 +313,8 @@
             // avoid capturing the value wrapper
             SideEffect<? super T> sideEffect = this.sideEffect;
             // carry over the side effect with a captured value before transform
-<<<<<<< HEAD
-            SideEffect<R> upstreamSideEffect = ignored -> sideEffect.accept(value);
+            SideEffect<R> upstreamSideEffect = ignored -> sideEffect.execute(value);
             return new PresentWithSideEffect<>(result, upstreamSideEffect);
-=======
-            SideEffect<R> upstreamSideEffect = ignored -> sideEffect.execute(value);
-            return Value.withSideEffect(result, upstreamSideEffect);
->>>>>>> aab2df65
         }
 
         @Override
