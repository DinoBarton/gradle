/*
 * Copyright 2011 the original author or authors.
 *
 * Licensed under the Apache License, Version 2.0 (the "License");
 * you may not use this file except in compliance with the License.
 * You may obtain a copy of the License at
 *
 *      http://www.apache.org/licenses/LICENSE-2.0
 *
 * Unless required by applicable law or agreed to in writing, software
 * distributed under the License is distributed on an "AS IS" BASIS,
 * WITHOUT WARRANTIES OR CONDITIONS OF ANY KIND, either express or implied.
 * See the License for the specific language governing permissions and
 * limitations under the License.
 */

package org.gradle.api.internal.artifacts.configurations;

import com.google.common.annotations.VisibleForTesting;
import com.google.common.collect.ImmutableList;
import com.google.common.collect.ImmutableSet;
import com.google.common.collect.Sets;
import groovy.lang.Closure;
import org.gradle.api.Action;
import org.gradle.api.Describable;
import org.gradle.api.DomainObjectSet;
import org.gradle.api.GradleException;
import org.gradle.api.InvalidUserCodeException;
import org.gradle.api.InvalidUserDataException;
import org.gradle.api.Project;
import org.gradle.api.artifacts.ArtifactCollection;
import org.gradle.api.artifacts.ArtifactView;
import org.gradle.api.artifacts.ConfigurablePublishArtifact;
import org.gradle.api.artifacts.Configuration;
import org.gradle.api.artifacts.ConfigurationPublications;
import org.gradle.api.artifacts.Dependency;
import org.gradle.api.artifacts.DependencyConstraint;
import org.gradle.api.artifacts.DependencyConstraintSet;
import org.gradle.api.artifacts.DependencyResolutionListener;
import org.gradle.api.artifacts.DependencySet;
import org.gradle.api.artifacts.ExcludeRule;
import org.gradle.api.artifacts.ModuleVersionIdentifier;
import org.gradle.api.artifacts.PublishArtifact;
import org.gradle.api.artifacts.PublishArtifactSet;
import org.gradle.api.artifacts.ResolutionStrategy;
import org.gradle.api.artifacts.ResolvableDependencies;
import org.gradle.api.artifacts.ResolveException;
import org.gradle.api.artifacts.ResolvedConfiguration;
import org.gradle.api.artifacts.VersionConstraint;
import org.gradle.api.artifacts.component.ComponentIdentifier;
import org.gradle.api.artifacts.component.ModuleComponentIdentifier;
import org.gradle.api.artifacts.component.ModuleComponentSelector;
import org.gradle.api.artifacts.result.DependencyResult;
import org.gradle.api.artifacts.result.ResolutionResult;
import org.gradle.api.artifacts.result.ResolvedComponentResult;
import org.gradle.api.attributes.Attribute;
import org.gradle.api.attributes.AttributeContainer;
import org.gradle.api.capabilities.Capability;
import org.gradle.api.file.FileCollection;
import org.gradle.api.internal.CompositeDomainObjectSet;
import org.gradle.api.internal.DefaultDomainObjectSet;
import org.gradle.api.internal.DocumentationRegistry;
import org.gradle.api.internal.DomainObjectContext;
import org.gradle.api.internal.artifacts.ConfigurationResolver;
import org.gradle.api.internal.artifacts.DefaultDependencyConstraintSet;
import org.gradle.api.internal.artifacts.DefaultDependencySet;
import org.gradle.api.internal.artifacts.DefaultExcludeRule;
import org.gradle.api.internal.artifacts.DefaultModuleIdentifier;
import org.gradle.api.internal.artifacts.DefaultPublishArtifactSet;
import org.gradle.api.internal.artifacts.DefaultResolverResults;
import org.gradle.api.internal.artifacts.ExcludeRuleNotationConverter;
import org.gradle.api.internal.artifacts.Module;
import org.gradle.api.internal.artifacts.ResolveContext;
import org.gradle.api.internal.artifacts.ResolverResults;
import org.gradle.api.internal.artifacts.component.ComponentIdentifierFactory;
import org.gradle.api.internal.artifacts.dependencies.DefaultDependencyConstraint;
import org.gradle.api.internal.artifacts.dependencies.DefaultMutableVersionConstraint;
import org.gradle.api.internal.artifacts.dependencies.DependencyConstraintInternal;
import org.gradle.api.internal.artifacts.dsl.dependencies.DependencyLockingProvider;
import org.gradle.api.internal.artifacts.dsl.dependencies.DependencyLockingState;
import org.gradle.api.internal.artifacts.ivyservice.DefaultLenientConfiguration;
import org.gradle.api.internal.artifacts.ivyservice.moduleconverter.RootComponentMetadataBuilder;
import org.gradle.api.internal.artifacts.ivyservice.resolveengine.artifact.SelectedArtifactSet;
import org.gradle.api.internal.artifacts.ivyservice.resolveengine.artifact.VisitedArtifactSet;
import org.gradle.api.internal.artifacts.ivyservice.resolveengine.projectresult.ResolvedProjectConfiguration;
import org.gradle.api.internal.artifacts.transform.DefaultExtraExecutionGraphDependenciesResolverFactory;
import org.gradle.api.internal.artifacts.transform.ExtraExecutionGraphDependenciesResolverFactory;
import org.gradle.api.internal.attributes.AttributeContainerInternal;
import org.gradle.api.internal.attributes.ImmutableAttributeContainerWithErrorMessage;
import org.gradle.api.internal.attributes.ImmutableAttributes;
import org.gradle.api.internal.attributes.ImmutableAttributesFactory;
import org.gradle.api.internal.collections.DomainObjectCollectionFactory;
import org.gradle.api.internal.file.AbstractFileCollection;
import org.gradle.api.internal.file.FileCollectionFactory;
import org.gradle.api.internal.file.FileCollectionStructureVisitor;
import org.gradle.api.internal.initialization.ResettableConfiguration;
import org.gradle.api.internal.project.ProjectInternal;
import org.gradle.api.internal.project.ProjectState;
import org.gradle.api.internal.project.ProjectStateRegistry;
import org.gradle.api.internal.provider.DefaultProvider;
import org.gradle.api.internal.tasks.TaskDependencyFactory;
import org.gradle.api.internal.tasks.TaskDependencyResolveContext;
import org.gradle.api.provider.Provider;
import org.gradle.api.specs.Spec;
import org.gradle.api.specs.Specs;
import org.gradle.api.tasks.TaskDependency;
import org.gradle.configuration.internal.UserCodeApplicationContext;
import org.gradle.internal.Actions;
import org.gradle.internal.Cast;
import org.gradle.internal.Describables;
import org.gradle.internal.DisplayName;
import org.gradle.internal.Factories;
import org.gradle.internal.Factory;
import org.gradle.internal.ImmutableActionSet;
import org.gradle.internal.UncheckedException;
import org.gradle.internal.component.external.model.DefaultModuleComponentSelector;
import org.gradle.internal.component.external.model.ProjectDerivedCapability;
import org.gradle.internal.component.local.model.LocalComponentMetadata;
import org.gradle.internal.component.model.DependencyMetadata;
import org.gradle.internal.component.model.LocalComponentDependencyMetadata;
import org.gradle.internal.deprecation.DeprecatableConfiguration;
import org.gradle.internal.deprecation.DeprecationLogger;
import org.gradle.internal.deprecation.DeprecationMessageBuilder;
import org.gradle.internal.deprecation.DocumentedFailure;
import org.gradle.internal.event.ListenerBroadcast;
import org.gradle.internal.lazy.Lazy;
import org.gradle.internal.logging.text.TreeFormatter;
import org.gradle.internal.model.CalculatedModelValue;
import org.gradle.internal.model.CalculatedValueContainerFactory;
import org.gradle.internal.operations.BuildOperationContext;
import org.gradle.internal.operations.BuildOperationDescriptor;
import org.gradle.internal.operations.BuildOperationExecutor;
import org.gradle.internal.operations.CallableBuildOperation;
import org.gradle.internal.reflect.Instantiator;
import org.gradle.internal.resolve.ModuleVersionNotFoundException;
import org.gradle.internal.typeconversion.NotationParser;
import org.gradle.internal.work.WorkerThreadRegistry;
import org.gradle.operations.dependencies.configurations.ConfigurationIdentity;
import org.gradle.util.Path;
import org.gradle.util.internal.CollectionUtils;
import org.gradle.util.internal.ConfigureUtil;
import org.gradle.util.internal.WrapUtil;
import org.slf4j.Logger;
import org.slf4j.LoggerFactory;

import javax.annotation.Nullable;
import java.io.File;
import java.util.Collection;
import java.util.Collections;
import java.util.Iterator;
import java.util.LinkedHashSet;
import java.util.List;
import java.util.Map;
import java.util.Objects;
import java.util.Optional;
import java.util.Set;
import java.util.concurrent.atomic.AtomicInteger;
import java.util.function.Function;
import java.util.function.Predicate;
import java.util.stream.Collectors;
import java.util.stream.Stream;

import static org.gradle.api.internal.artifacts.configurations.ConfigurationInternal.InternalState.ARTIFACTS_RESOLVED;
import static org.gradle.api.internal.artifacts.configurations.ConfigurationInternal.InternalState.BUILD_DEPENDENCIES_RESOLVED;
import static org.gradle.api.internal.artifacts.configurations.ConfigurationInternal.InternalState.GRAPH_RESOLVED;
import static org.gradle.api.internal.artifacts.configurations.ConfigurationInternal.InternalState.UNRESOLVED;
import static org.gradle.util.internal.ConfigureUtil.configure;

/**
 * The default {@link Configuration} implementation.
 * <p>
 * After initialization, when the allowed usage is changed then role-related deprecation warnings will be emitted, except for the special cases
 * noted in {@link #isSpecialCaseOfChangingUsage(String, boolean)}}.  Initialization is complete when the {@link #roleAtCreation} field is set.
 */
@SuppressWarnings("rawtypes")
public class DefaultConfiguration extends AbstractFileCollection implements ConfigurationInternal, MutationValidator, ResettableConfiguration {
    private static final Logger LOGGER = LoggerFactory.getLogger(DefaultConfiguration.class);

    private static final Action<Throwable> DEFAULT_ERROR_HANDLER = throwable -> {
        throw UncheckedException.throwAsUncheckedException(throwable);
    };

    private final ConfigurationResolver resolver;
    private final DependencyMetaDataProvider metaDataProvider;
    private final ComponentIdentifierFactory componentIdentifierFactory;
    private final DependencyLockingProvider dependencyLockingProvider;
    private final DefaultDependencySet dependencies;
    private final DefaultDependencyConstraintSet dependencyConstraints;
    private final DefaultDomainObjectSet<Dependency> ownDependencies;
    private final DefaultDomainObjectSet<DependencyConstraint> ownDependencyConstraints;
    private final CalculatedValueContainerFactory calculatedValueContainerFactory;
    private final ProjectStateRegistry projectStateRegistry;
    private CompositeDomainObjectSet<Dependency> inheritedDependencies;
    private CompositeDomainObjectSet<DependencyConstraint> inheritedDependencyConstraints;
    private DefaultDependencySet allDependencies;
    private DefaultDependencyConstraintSet allDependencyConstraints;
    private ImmutableActionSet<DependencySet> defaultDependencyActions = ImmutableActionSet.empty();
    private ImmutableActionSet<DependencySet> withDependencyActions = ImmutableActionSet.empty();
    private final DefaultPublishArtifactSet artifacts;
    private final DefaultDomainObjectSet<PublishArtifact> ownArtifacts;
    private CompositeDomainObjectSet<PublishArtifact> inheritedArtifacts;
    private DefaultPublishArtifactSet allArtifacts;
    private final ConfigurationResolvableDependencies resolvableDependencies;
    private ListenerBroadcast<DependencyResolutionListener> dependencyResolutionListeners;
    private final ProjectDependencyObservedListener dependencyObservedBroadcast;
    private final BuildOperationExecutor buildOperationExecutor;
    private final Instantiator instantiator;
    private Factory<ResolutionStrategyInternal> resolutionStrategyFactory;
    private ResolutionStrategyInternal resolutionStrategy;
    private final FileCollectionFactory fileCollectionFactory;
    private final DocumentationRegistry documentationRegistry;

    private final Set<MutationValidator> childMutationValidators = Sets.newHashSet();
    private final MutationValidator parentMutationValidator = DefaultConfiguration.this::validateParentMutation;
    private final RootComponentMetadataBuilder rootComponentMetadataBuilder;
    private final ConfigurationsProvider configurationsProvider;

    private final Path identityPath;
    private final Path path;

    // These fields are not covered by mutation lock
    private final String name;
    private final DefaultConfigurationPublications outgoing;

    private boolean visible = true;
    private boolean transitive = true;
    private Set<Configuration> extendsFrom = new LinkedHashSet<>();
    private String description;
    private final Set<Object> excludeRules = new LinkedHashSet<>();
    private Set<ExcludeRule> parsedExcludeRules;
    private boolean returnAllVariants = false;

    private final Object observationLock = new Object();
    private volatile InternalState observedState = UNRESOLVED;
    private boolean insideBeforeResolve;

    private boolean dependenciesModified;
    private boolean canBeConsumed;
    private boolean canBeResolved;
    private boolean canBeDeclaredAgainst;
    private boolean consumptionDeprecated;
    private boolean resolutionDeprecated;
    private boolean declarationDeprecated;
    private boolean usageCanBeMutated = true;
    private final ConfigurationRole roleAtCreation;

    private boolean canBeMutated = true;
    private AttributeContainerInternal configurationAttributes;
    private final DomainObjectContext domainObjectContext;
    private final ImmutableAttributesFactory attributesFactory;
    private final ResolutionBackedFileCollection intrinsicFiles;

    private final DisplayName displayName;
    private final UserCodeApplicationContext userCodeApplicationContext;
    private final WorkerThreadRegistry workerThreadRegistry;
    private final DomainObjectCollectionFactory domainObjectCollectionFactory;
    private final Lazy<List<? extends DependencyMetadata>> syntheticDependencies = Lazy.unsafe().of(this::generateSyntheticDependencies);

    private final AtomicInteger copyCount = new AtomicInteger();

    private Action<? super ConfigurationInternal> beforeLocking;

    private List<String> declarationAlternatives;
    private DeprecationMessageBuilder.WithDocumentation consumptionDeprecation;
    private List<String> resolutionAlternatives;

    private final CalculatedModelValue<ResolveState> currentResolveState;

    private ConfigurationInternal consistentResolutionSource;
    private String consistentResolutionReason;
    private ExtraExecutionGraphDependenciesResolverFactory dependenciesResolverFactory;
    private final DefaultConfigurationFactory defaultConfigurationFactory;

    /**
     * To create an instance, use {@link DefaultConfigurationFactory#create}.
     */
    public DefaultConfiguration(
            DomainObjectContext domainObjectContext,
            String name,
            ConfigurationsProvider configurationsProvider,
            ConfigurationResolver resolver,
            ListenerBroadcast<DependencyResolutionListener> dependencyResolutionListeners,
            ProjectDependencyObservedListener dependencyObservedBroadcast,
            DependencyMetaDataProvider metaDataProvider,
            ComponentIdentifierFactory componentIdentifierFactory,
            DependencyLockingProvider dependencyLockingProvider,
            Factory<ResolutionStrategyInternal> resolutionStrategyFactory,
            FileCollectionFactory fileCollectionFactory,
            BuildOperationExecutor buildOperationExecutor,
            Instantiator instantiator,
            NotationParser<Object, ConfigurablePublishArtifact> artifactNotationParser,
            NotationParser<Object, Capability> capabilityNotationParser,
            ImmutableAttributesFactory attributesFactory,
            RootComponentMetadataBuilder rootComponentMetadataBuilder,
            DocumentationRegistry documentationRegistry,
            UserCodeApplicationContext userCodeApplicationContext,
            ProjectStateRegistry projectStateRegistry,
            WorkerThreadRegistry workerThreadRegistry,
            DomainObjectCollectionFactory domainObjectCollectionFactory,
            CalculatedValueContainerFactory calculatedValueContainerFactory,
            DefaultConfigurationFactory defaultConfigurationFactory,
            TaskDependencyFactory taskDependencyFactory,
            ConfigurationRole roleAtCreation,
            boolean lockUsage
    ) {
        super(taskDependencyFactory);
        this.userCodeApplicationContext = userCodeApplicationContext;
        this.projectStateRegistry = projectStateRegistry;
        this.workerThreadRegistry = workerThreadRegistry;
        this.domainObjectCollectionFactory = domainObjectCollectionFactory;
        this.calculatedValueContainerFactory = calculatedValueContainerFactory;
        this.identityPath = domainObjectContext.identityPath(name);
        this.name = name;
        this.configurationsProvider = configurationsProvider;
        this.resolver = resolver;
        this.metaDataProvider = metaDataProvider;
        this.componentIdentifierFactory = componentIdentifierFactory;
        this.dependencyLockingProvider = dependencyLockingProvider;
        this.resolutionStrategyFactory = resolutionStrategyFactory;
        this.fileCollectionFactory = fileCollectionFactory;
        this.dependencyResolutionListeners = dependencyResolutionListeners;
        this.dependencyObservedBroadcast = dependencyObservedBroadcast;
        this.buildOperationExecutor = buildOperationExecutor;
        this.instantiator = instantiator;
        this.attributesFactory = attributesFactory;
        this.configurationAttributes = attributesFactory.mutable();
        this.domainObjectContext = domainObjectContext;
        this.intrinsicFiles = fileCollectionFromSpec(Specs.satisfyAll());
        this.documentationRegistry = documentationRegistry;
        this.resolvableDependencies = instantiator.newInstance(ConfigurationResolvableDependencies.class, this);

        displayName = Describables.memoize(new ConfigurationDescription(identityPath));

        this.ownDependencies = (DefaultDomainObjectSet<Dependency>) domainObjectCollectionFactory.newDomainObjectSet(Dependency.class);
        this.ownDependencies.beforeCollectionChanges(validateMutationType(this, MutationType.DEPENDENCIES));
        this.ownDependencyConstraints = (DefaultDomainObjectSet<DependencyConstraint>) domainObjectCollectionFactory.newDomainObjectSet(DependencyConstraint.class);
        this.ownDependencyConstraints.beforeCollectionChanges(validateMutationType(this, MutationType.DEPENDENCIES));

        this.dependencies = new DefaultDependencySet(Describables.of(displayName, "dependencies"), this, ownDependencies);
        this.dependencyConstraints = new DefaultDependencyConstraintSet(Describables.of(displayName, "dependency constraints"), this, ownDependencyConstraints);

        this.ownArtifacts = (DefaultDomainObjectSet<PublishArtifact>) domainObjectCollectionFactory.newDomainObjectSet(PublishArtifact.class);
        this.ownArtifacts.beforeCollectionChanges(validateMutationType(this, MutationType.ARTIFACTS));

        this.artifacts = new DefaultPublishArtifactSet(Describables.of(displayName, "artifacts"), ownArtifacts, fileCollectionFactory, taskDependencyFactory);

        this.outgoing = instantiator.newInstance(DefaultConfigurationPublications.class, displayName, artifacts, new AllArtifactsProvider(), configurationAttributes, instantiator, artifactNotationParser, capabilityNotationParser, fileCollectionFactory, attributesFactory, domainObjectCollectionFactory, taskDependencyFactory);
        this.rootComponentMetadataBuilder = rootComponentMetadataBuilder;
        this.currentResolveState = domainObjectContext.getModel().newCalculatedValue(ResolveState.NOT_RESOLVED);
        this.path = domainObjectContext.projectPath(name);
        this.defaultConfigurationFactory = defaultConfigurationFactory;

        this.canBeConsumed = roleAtCreation.isConsumable();
        this.canBeResolved = roleAtCreation.isResolvable();
        this.canBeDeclaredAgainst = roleAtCreation.isDeclarableAgainst();

        // Calling these during construction is not ideal, but we'd have to call the deprecateForConsumption(), etc.
        // methods anyway even if replicated the code inside these methods here, so at least this keeps a single
        // code path for the deprecation.
        if (roleAtCreation.isConsumptionDeprecated()) {
            deprecateForConsumption();
        }
        if (roleAtCreation.isResolutionDeprecated()) {
            deprecateForResolution();
        }
        if (roleAtCreation.isDeclarationAgainstDeprecated()) {
            deprecateForDeclarationAgainst();
        }

        if (lockUsage) {
            preventUsageMutation();
        }

        // Until the role at creation is set, changing usage won't trigger warnings
        this.roleAtCreation = roleAtCreation;
    }

    private static Action<Void> validateMutationType(final MutationValidator mutationValidator, final MutationType type) {
        return arg -> mutationValidator.validateMutation(type);
    }

    @Override
    public String getName() {
        return name;
    }

    @Override
    public State getState() {
        ResolveState currentState = currentResolveState.get();
        InternalState resolvedState = currentState.state;
        if (resolvedState == ARTIFACTS_RESOLVED || resolvedState == GRAPH_RESOLVED) {
            if (currentState.hasError()) {
                return State.RESOLVED_WITH_FAILURES;
            } else {
                return State.RESOLVED;
            }
        } else {
            return State.UNRESOLVED;
        }
    }

    @VisibleForTesting
    public InternalState getResolvedState() {
        return currentResolveState.get().state;
    }

    @Override
    public Module getModule() {
        return metaDataProvider.getModule();
    }

    @Override
    public boolean isVisible() {
        return visible;
    }

    @Override
    public Configuration setVisible(boolean visible) {
        validateMutation(MutationType.DEPENDENCIES);
        this.visible = visible;
        return this;
    }

    @Override
    public Set<Configuration> getExtendsFrom() {
        return Collections.unmodifiableSet(extendsFrom);
    }

    @Override
    public Configuration setExtendsFrom(Iterable<Configuration> extendsFrom) {
        validateMutation(MutationType.HIERARCHY);
        for (Configuration configuration : this.extendsFrom) {
            if (inheritedArtifacts != null) {
                inheritedArtifacts.removeCollection(configuration.getAllArtifacts());
            }
            if (inheritedDependencies != null) {
                inheritedDependencies.removeCollection(configuration.getAllDependencies());
            }
            if (inheritedDependencyConstraints != null) {
                inheritedDependencyConstraints.removeCollection(configuration.getAllDependencyConstraints());
            }
            ((ConfigurationInternal) configuration).removeMutationValidator(parentMutationValidator);
        }
        this.extendsFrom = new LinkedHashSet<>();
        for (Configuration configuration : extendsFrom) {
            extendsFrom(configuration);
        }
        return this;
    }

    @Override
    public Configuration extendsFrom(Configuration... extendsFrom) {
        validateMutation(MutationType.HIERARCHY);
        for (Configuration configuration : extendsFrom) {
            if (configuration.getHierarchy().contains(this)) {
                throw new InvalidUserDataException(String.format(
                    "Cyclic extendsFrom from %s and %s is not allowed. See existing hierarchy: %s", this,
                    configuration, configuration.getHierarchy()));
            }
            if (this.extendsFrom.add(configuration)) {
                if (inheritedArtifacts != null) {
                    inheritedArtifacts.addCollection(configuration.getAllArtifacts());
                }
                if (inheritedDependencies != null) {
                    inheritedDependencies.addCollection(configuration.getAllDependencies());
                }
                if (inheritedDependencyConstraints != null) {
                    inheritedDependencyConstraints.addCollection(configuration.getAllDependencyConstraints());
                }
                ((ConfigurationInternal) configuration).addMutationValidator(parentMutationValidator);
            }
        }
        return this;
    }

    @Override
    public boolean isTransitive() {
        return transitive;
    }

    @Override
    public Configuration setTransitive(boolean transitive) {
        validateMutation(MutationType.DEPENDENCIES);
        this.transitive = transitive;
        return this;
    }

    @Override
    @Nullable
    public String getDescription() {
        return description;
    }

    @Override
    public Configuration setDescription(@Nullable String description) {
        this.description = description;
        return this;
    }

    @Override
    public Set<Configuration> getHierarchy() {
        if (extendsFrom.isEmpty()) {
            return Collections.singleton(this);
        }
        Set<Configuration> result = WrapUtil.toLinkedSet(this);
        collectSuperConfigs(this, result);
        return result;
    }

    private void collectSuperConfigs(Configuration configuration, Set<Configuration> result) {
        for (Configuration superConfig : configuration.getExtendsFrom()) {
            // The result is an ordered set - so seeing the same value a second time pushes further down
            result.remove(superConfig);
            result.add(superConfig);
            collectSuperConfigs(superConfig, result);
        }
    }

    @Override
    public Configuration defaultDependencies(final Action<? super DependencySet> action) {
        validateMutation(MutationType.DEPENDENCIES);
        defaultDependencyActions = defaultDependencyActions.add(dependencies -> {
            if (dependencies.isEmpty()) {
                action.execute(dependencies);
            }
        });
        return this;
    }

    @Override
    public Configuration withDependencies(final Action<? super DependencySet> action) {
        validateMutation(MutationType.DEPENDENCIES);
        withDependencyActions = withDependencyActions.add(action);
        return this;
    }

    @Override
    public void runDependencyActions() {
        defaultDependencyActions.execute(dependencies);
        withDependencyActions.execute(dependencies);

        // Discard actions after execution
        defaultDependencyActions = ImmutableActionSet.empty();
        withDependencyActions = ImmutableActionSet.empty();

        for (Configuration superConfig : extendsFrom) {
            ((ConfigurationInternal) superConfig).runDependencyActions();
        }
    }

    @Deprecated
    @Override
    public Set<Configuration> getAll() {
        DeprecationLogger.deprecateAction("Calling the Configuration.getAll() method")
                .withAdvice("Use the configurations container to access the set of configurations instead.")
                .willBeRemovedInGradle9()
                .withUpgradeGuideSection(8, "deprecated_configuration_get_all")
                .nagUser();

        return ImmutableSet.copyOf(configurationsProvider.getAll());
    }

    @Override
    public Set<File> resolve() {
        return getFiles();
    }

    @Override
    public Iterator<File> iterator() {
        return intrinsicFiles.iterator();
    }

    @Override
    protected void visitContents(FileCollectionStructureVisitor visitor) {
        intrinsicFiles.visitStructure(visitor);
    }

    @Override
    protected void appendContents(TreeFormatter formatter) {
        formatter.node("configuration: " + getIdentityPath());
    }

    @Override
    public boolean contains(File file) {
        return intrinsicFiles.contains(file);
    }

    @Override
    public boolean isEmpty() {
        return intrinsicFiles.isEmpty();
    }

    @Override
    public Set<File> files(Dependency... dependencies) {
        return fileCollection(dependencies).getFiles();
    }

    @Override
    public Set<File> files(Closure dependencySpecClosure) {
        return fileCollection(dependencySpecClosure).getFiles();
    }

    @Override
    public Set<File> files(Spec<? super Dependency> dependencySpec) {
        return fileCollection(dependencySpec).getFiles();
    }

    @Override
    public FileCollection fileCollection(Spec<? super Dependency> dependencySpec) {
        assertIsResolvable();
        return fileCollectionFromSpec(dependencySpec);
    }

    private ResolutionBackedFileCollection fileCollectionFromSpec(Spec<? super Dependency> dependencySpec) {
        return new ResolutionBackedFileCollection(
            new SelectedArtifactsProvider(dependencySpec, configurationAttributes, Specs.satisfyAll(), false, false, new VisitedArtifactsSetProvider()),
            false,
            new DefaultResolutionHost(),
            taskDependencyFactory
        );
    }

    @Override
    public FileCollection fileCollection(Closure dependencySpecClosure) {
        return fileCollection(Specs.convertClosureToSpec(dependencySpecClosure));
    }

    @Override
    public FileCollection fileCollection(Dependency... dependencies) {
        Set<Dependency> deps = WrapUtil.toLinkedSet(dependencies);
        return fileCollection(deps::contains);
    }

    @Override
    public void markAsObserved(InternalState requestedState) {
        markThisObserved(requestedState);
        markParentsObserved(requestedState);
    }

    private void markThisObserved(InternalState requestedState) {
        synchronized (observationLock) {
            if (observedState.compareTo(requestedState) < 0) {
                observedState = requestedState;
            }
        }
    }

    private void markParentsObserved(InternalState requestedState) {
        for (Configuration configuration : extendsFrom) {
            ((ConfigurationInternal) configuration).markAsObserved(requestedState);
        }
    }

    @Override
    public ResolvedConfiguration getResolvedConfiguration() {
        return resolveToStateOrLater(ARTIFACTS_RESOLVED).getResolvedConfiguration();
    }

    private ResolveState resolveToStateOrLater(final InternalState requestedState) {
        assertIsResolvable();
        warnIfConfigurationIsDeprecatedForResolving();
        logIfImproperConfiguration();

        ResolveState currentState = currentResolveState.get();
        if (currentState.state.compareTo(requestedState) >= 0) {
            return currentState;
        }

        if (!domainObjectContext.getModel().hasMutableState()) {
            if (!workerThreadRegistry.isWorkerThread()) {
                // Error if we are executing in a user-managed thread.
                throw new IllegalStateException("The configuration " + identityPath.toString() + " was resolved from a thread not managed by Gradle.");
            } else {
                DeprecationLogger.deprecateBehaviour("Resolution of the configuration " + identityPath.toString() + " was attempted from a context different than the project context. Have a look at the documentation to understand why this is a problem and how it can be resolved.")
                        .willBecomeAnErrorInGradle9()
                        .withUserManual("viewing_debugging_dependencies", "sub:resolving-unsafe-configuration-resolution-errors")
                        .nagUser();
                return domainObjectContext.getModel().fromMutableState(p -> resolveExclusively(requestedState));
            }
        }
        return resolveExclusively(requestedState);
    }

    private void warnIfConfigurationIsDeprecatedForResolving() {
        if (resolutionAlternatives != null) {
            DeprecationLogger.deprecateConfiguration(this.name).forResolution().replaceWith(resolutionAlternatives)
                    .willBecomeAnErrorInGradle9()
                    .withUpgradeGuideSection(5, "dependencies_should_no_longer_be_declared_using_the_compile_and_runtime_configurations")
                    .nagUser();
        }
    }

    private ResolveState resolveExclusively(InternalState requestedState) {
        return currentResolveState.update(initial -> {
            ResolveState current = initial;
            if (requestedState == GRAPH_RESOLVED || requestedState == ARTIFACTS_RESOLVED) {
                current = resolveGraphIfRequired(requestedState, current);
            }
            if (requestedState == ARTIFACTS_RESOLVED) {
                current = resolveArtifactsIfRequired(current);
            }
            return current;
        });
    }

    /**
     * Must be called from {@link #resolveExclusively(InternalState)} only.
     */
    private ResolveState resolveGraphIfRequired(final InternalState requestedState, ResolveState currentState) {
        if (currentState.state == ARTIFACTS_RESOLVED || currentState.state == GRAPH_RESOLVED) {
            if (dependenciesModified) {
                throw new InvalidUserDataException(String.format("Attempted to resolve %s that has been resolved previously.", getDisplayName()));
            }
            return currentState;
        }

        return buildOperationExecutor.call(new CallableBuildOperation<ResolveState>() {
            @Override
            public ResolveState call(BuildOperationContext context) {
                runDependencyActions();
                preventFromFurtherMutation();

                ResolvableDependenciesInternal incoming = (ResolvableDependenciesInternal) getIncoming();
                performPreResolveActions(incoming);
                DefaultResolverResults results = new DefaultResolverResults();
                resolver.resolveGraph(DefaultConfiguration.this, results);
                dependenciesModified = false;

                ResolveState newState = new GraphResolved(results);

                // Make the new state visible in case a dependency resolution listener queries the result, which requires the new state
                currentResolveState.set(newState);

                // Mark all affected configurations as observed
                markParentsObserved(requestedState);
                markReferencedProjectConfigurationsObserved(requestedState, results);

                if (!newState.hasError()) {
                    dependencyResolutionListeners.getSource().afterResolve(incoming);
                    // Discard listeners
                    dependencyResolutionListeners.removeAll();

                    // Use the current state, which may have changed if the listener queried the result
                    newState = currentResolveState.get();
                }
                captureBuildOperationResult(context, results);
                return newState;
            }

            private void captureBuildOperationResult(BuildOperationContext context, ResolverResults results) {
                Throwable failure = results.getFailure();
                if (failure != null) {
                    context.failed(failure);
                }
                // When dependency resolution has failed, we don't want the build operation listeners to fail as well
                // because:
                // 1. the `failed` method will have been called with the user facing error
                // 2. such an error may still lead to a valid dependency graph
                ResolutionResult resolutionResult = results.getResolutionResult();
                context.setResult(ResolveConfigurationResolutionBuildOperationResult.create(resolutionResult, attributesFactory));
            }

            @Override
            public BuildOperationDescriptor.Builder description() {
                String displayName = "Resolve dependencies of " + identityPath;
                Path projectPath = domainObjectContext.getProjectPath();
                String projectPathString = null;
                if (!domainObjectContext.isScript()) {
                    if (projectPath != null) {
                        projectPathString = projectPath.getPath();
                    }
                }
                return BuildOperationDescriptor.displayName(displayName)
                    .progressDisplayName(displayName)
                    .details(new ResolveConfigurationResolutionBuildOperationDetails(
                        getName(),
                        domainObjectContext.isScript(),
                        getDescription(),
                        domainObjectContext.getBuildPath().getPath(),
                        projectPathString,
                        isVisible(),
                        isTransitive(),
                        resolver.getRepositories()
                    ));
            }
        });
    }

    @Override
    public ConfigurationInternal getConsistentResolutionSource() {
        return consistentResolutionSource;
    }

    private Stream<DependencyConstraint> getConsistentResolutionConstraints() {
        if (consistentResolutionSource == null) {
            return Stream.empty();
        }
        assertThatConsistentResolutionIsPropertyConfigured();
        return consistentResolutionSource.getIncoming()
            .getResolutionResult()
            .getAllComponents()
            .stream()
            .map(this::registerConsistentResolutionConstraint)
            .filter(Objects::nonNull);
    }

    private void assertThatConsistentResolutionIsPropertyConfigured() {
        if (!consistentResolutionSource.isCanBeResolved()) {
            throw new InvalidUserCodeException("You can't use " + consistentResolutionSource + " as a consistent resolution source for " + this + " because it isn't a resolvable configuration.");
        }
        assertNoDependencyResolutionConsistencyCycle();
    }

    @Override
    public ResolveException maybeAddContext(ResolveException e) {
        return failuresWithHint(e.getCauses()).orElse(e);
    }

    private Optional<ResolveException> failuresWithHint(Collection<? extends Throwable> causes) {
        try {
            if (ignoresSettingsRepositories()) {
                boolean hasModuleNotFound = causes.stream().anyMatch(ModuleVersionNotFoundException.class::isInstance);
                if (hasModuleNotFound) {
                    return Optional.of(new ResolveExceptionWithHints(getDisplayName(), causes,
                        "The project declares repositories, effectively ignoring the repositories you have declared in the settings.",
                        "You can figure out how project repositories are declared by configuring your build to fail on project repositories.",
                        "See " + documentationRegistry.getDocumentationFor("declaring_repositories", "sub:fail_build_on_project_repositories") + " for details."));
                }
            }
        } catch (Throwable e) {
            return Optional.of(new ResolveException(getDisplayName(), ImmutableList.<Throwable>builder().addAll(causes).add(e).build()));
        }
        return Optional.empty();
    }

    private boolean ignoresSettingsRepositories() {
        if (domainObjectContext instanceof ProjectInternal) {
            ProjectInternal project = (ProjectInternal) this.domainObjectContext;
            return !project.getRepositories().isEmpty() &&
                !project.getGradle().getSettings().getDependencyResolutionManagement().getRepositories().isEmpty();
        }
        return false;
    }

    private void assertNoDependencyResolutionConsistencyCycle() {
        Set<ConfigurationInternal> sources = Sets.newLinkedHashSet();
        ConfigurationInternal src = this;
        while (src != null) {
            if (!sources.add(src)) {
                String cycle = sources.stream().map(Configuration::getName).collect(Collectors.joining(" -> ")) + " -> " + getName();
                throw new InvalidUserDataException("Cycle detected in consistent resolution sources: " + cycle);
            }
            src = src.getConsistentResolutionSource();
        }
    }

    @Nullable
    private DependencyConstraint registerConsistentResolutionConstraint(ResolvedComponentResult result) {
        if (result.getId() instanceof ModuleComponentIdentifier) {
            ModuleVersionIdentifier moduleVersion = result.getModuleVersion();
            DefaultDependencyConstraint constraint = DefaultDependencyConstraint.strictly(
                moduleVersion.getGroup(),
                moduleVersion.getName(),
                moduleVersion.getVersion());
            constraint.because(consistentResolutionReason);
            return constraint;
        }
        return null;
    }

    private void performPreResolveActions(ResolvableDependencies incoming) {
        DependencyResolutionListener dependencyResolutionListener = dependencyResolutionListeners.getSource();
        insideBeforeResolve = true;
        try {
            dependencyResolutionListener.beforeResolve(incoming);
        } finally {
            insideBeforeResolve = false;
        }
    }

    private void markReferencedProjectConfigurationsObserved(InternalState requestedState, ResolverResults results) {
        ProjectInternal consumingProject = domainObjectContext.getProject();
        ProjectState consumingProjectState = consumingProject == null ? null : consumingProject.getOwner();
        for (ResolvedProjectConfiguration projectResult : results.getResolvedLocalComponents().getResolvedProjectConfigurations()) {
            ProjectState targetProjectState = projectStateRegistry.stateFor(projectResult.getId());
            dependencyObservedBroadcast.dependencyObserved(consumingProjectState, targetProjectState, requestedState, projectResult);
        }
    }

    /**
     * Must be called from {@link #resolveExclusively(InternalState)} only.
     */
    private ResolveState resolveArtifactsIfRequired(ResolveState currentState) {
        if (currentState.state == ARTIFACTS_RESOLVED) {
            return currentState;
        }
        if (currentState.state != GRAPH_RESOLVED) {
            throw new IllegalStateException("Cannot resolve artifacts before graph has been resolved.");
        }
        ResolverResults results = currentState.getCachedResolverResults();
        resolver.resolveArtifacts(DefaultConfiguration.this, results);
        return new ArtifactsResolved(results);
    }

    @Override
    public ExtraExecutionGraphDependenciesResolverFactory getDependenciesResolver() {
        if (dependenciesResolverFactory == null) {
            dependenciesResolverFactory = new DefaultExtraExecutionGraphDependenciesResolverFactory(getIdentity(), new DefaultResolutionResultProvider(), domainObjectContext, calculatedValueContainerFactory,
                (attributes, filter) -> {
                    ImmutableAttributes fullAttributes = attributesFactory.concat(configurationAttributes.asImmutable(), attributes);
                    return new ResolutionBackedFileCollection(
                        new SelectedArtifactsProvider(Specs.satisfyAll(), fullAttributes, filter, false, false, new VisitedArtifactsSetProvider()),
                        false,
                        new DefaultResolutionHost(),
                        taskDependencyFactory);
                });
        }
        return dependenciesResolverFactory;
    }

    @Override
    public void resetResolutionState() {
        currentResolveState.set(ResolveState.NOT_RESOLVED);
    }

    private ResolverResults getResultsForBuildDependencies() {
        ResolveState currentState = currentResolveState.get();
        if (currentState.state == UNRESOLVED) {
            throw new IllegalStateException("Cannot query results until resolution has happened.");
        }
        return currentState.getCachedResolverResults();
    }

    private ResolverResults resolveGraphForBuildDependenciesIfRequired() {
        if (getResolutionStrategy().resolveGraphToDetermineTaskDependencies()) {
            // Force graph resolution as this is required to calculate build dependencies
            return resolveToStateOrLater(GRAPH_RESOLVED).getCachedResolverResults();
        }

        ResolveState currentState = currentResolveState.update(initial -> {
            if (initial.state == UNRESOLVED) {
                // Traverse graph
                ResolverResults results = new DefaultResolverResults();
                resolver.resolveBuildDependencies(DefaultConfiguration.this, results);
                markReferencedProjectConfigurationsObserved(BUILD_DEPENDENCIES_RESOLVED, results);
                return new BuildDependenciesResolved(results);
            } // Otherwise, already have a result, so reuse it
            return initial;
        });

        // Otherwise, already have a result, so reuse it
        return currentState.getCachedResolverResults();
    }

    private ResolverResults getResultsForArtifacts() {
        ResolveState currentState = currentResolveState.get();
        if (currentState.state != ARTIFACTS_RESOLVED) {
            // Do not validate that the current thread holds the project lock
            // Should instead assert that the results are available and fail if not
            currentState = resolveExclusively(ARTIFACTS_RESOLVED);
        }
        return currentState.getCachedResolverResults();
    }

    @Override
    public void visitDependencies(TaskDependencyResolveContext context) {
        assertIsResolvable();
        context.add(intrinsicFiles);
    }

    /**
     * {@inheritDoc}
     */
    @Override
    public TaskDependency getTaskDependencyFromProjectDependency(final boolean useDependedOn, final String taskName) {
        if (useDependedOn) {
            return new TasksFromProjectDependencies(taskName, this::getAllDependencies, taskDependencyFactory);
        } else {
            return new TasksFromDependentProjects(taskName, getName(), taskDependencyFactory);
        }
    }

    @Override
    public DependencySet getDependencies() {
        return dependencies;
    }

    @Override
    public DependencySet getAllDependencies() {
        if (allDependencies == null) {
            initAllDependencies();
        }
        return allDependencies;
    }

    private synchronized void initAllDependencies() {
        if (allDependencies != null) {
            return;
        }
        inheritedDependencies = domainObjectCollectionFactory.newDomainObjectSet(Dependency.class, ownDependencies);
        for (Configuration configuration : this.extendsFrom) {
            inheritedDependencies.addCollection(configuration.getAllDependencies());
        }
        allDependencies = new DefaultDependencySet(Describables.of(displayName, "all dependencies"), this, inheritedDependencies);
    }

    @Override
    public DependencyConstraintSet getDependencyConstraints() {
        return dependencyConstraints;
    }

    @Override
    public DependencyConstraintSet getAllDependencyConstraints() {
        if (allDependencyConstraints == null) {
            initAllDependencyConstraints();
        }
        return allDependencyConstraints;
    }

    private synchronized void initAllDependencyConstraints() {
        if (allDependencyConstraints != null) {
            return;
        }
        inheritedDependencyConstraints = domainObjectCollectionFactory.newDomainObjectSet(DependencyConstraint.class, ownDependencyConstraints);
        for (Configuration configuration : this.extendsFrom) {
            inheritedDependencyConstraints.addCollection(configuration.getAllDependencyConstraints());
        }
        allDependencyConstraints = new DefaultDependencyConstraintSet(Describables.of(displayName, "all dependency constraints"), this, inheritedDependencyConstraints);
    }

    @Override
    public PublishArtifactSet getArtifacts() {
        return artifacts;
    }

    @Override
    public PublishArtifactSet getAllArtifacts() {
        initAllArtifacts();
        return allArtifacts;
    }

    private synchronized void initAllArtifacts() {
        if (allArtifacts != null) {
            return;
        }
        DisplayName displayName = Describables.of(this.displayName, "all artifacts");

        if (!canBeMutated && extendsFrom.isEmpty()) {
            // No further mutation is allowed and there's no parent: the artifact set corresponds to this configuration own artifacts
            this.allArtifacts = new DefaultPublishArtifactSet(displayName, ownArtifacts, fileCollectionFactory, taskDependencyFactory);
            return;
        }

        if (canBeMutated) {
            // If the configuration can still be mutated, we need to create a composite
            inheritedArtifacts = domainObjectCollectionFactory.newDomainObjectSet(PublishArtifact.class, ownArtifacts);
        }
        for (Configuration configuration : this.extendsFrom) {
            PublishArtifactSet allArtifacts = configuration.getAllArtifacts();
            if (inheritedArtifacts != null || !allArtifacts.isEmpty()) {
                if (inheritedArtifacts == null) {
                    // This configuration cannot be mutated, but some parent configurations provide artifacts
                    inheritedArtifacts = domainObjectCollectionFactory.newDomainObjectSet(PublishArtifact.class, ownArtifacts);
                }
                inheritedArtifacts.addCollection(allArtifacts);
            }
        }
        if (inheritedArtifacts != null) {
            this.allArtifacts = new DefaultPublishArtifactSet(displayName, inheritedArtifacts, fileCollectionFactory, taskDependencyFactory);
        } else {
            this.allArtifacts = new DefaultPublishArtifactSet(displayName, ownArtifacts, fileCollectionFactory, taskDependencyFactory);
        }
    }

    @Override
    public Set<ExcludeRule> getExcludeRules() {
        initExcludeRules();
        return Collections.unmodifiableSet(parsedExcludeRules);
    }

    @Override
    public Set<ExcludeRule> getAllExcludeRules() {
        Set<ExcludeRule> result = Sets.newLinkedHashSet();
        result.addAll(getExcludeRules());
        for (Configuration config : extendsFrom) {
            result.addAll(((ConfigurationInternal) config).getAllExcludeRules());
        }
        return result;
    }

    /**
     * Synchronize read access to excludes. Mutation does not need to be thread-safe.
     */
    private synchronized void initExcludeRules() {
        if (parsedExcludeRules == null) {
            NotationParser<Object, ExcludeRule> parser = ExcludeRuleNotationConverter.parser();
            parsedExcludeRules = Sets.newLinkedHashSet();
            for (Object excludeRule : excludeRules) {
                parsedExcludeRules.add(parser.parseNotation(excludeRule));
            }
        }
    }

    public void setExcludeRules(Set<ExcludeRule> excludeRules) {
        validateMutation(MutationType.DEPENDENCIES);
        parsedExcludeRules = null;
        this.excludeRules.clear();
        this.excludeRules.addAll(excludeRules);
    }

    @Override
    public DefaultConfiguration exclude(Map<String, String> excludeRuleArgs) {
        validateMutation(MutationType.DEPENDENCIES);
        parsedExcludeRules = null;
        excludeRules.add(excludeRuleArgs);
        return this;
    }

    @Deprecated // TODO:Finalize Upload Removal - Issue #21439
    @Override
    public String getUploadTaskName() {
        return Configurations.uploadTaskName(getName());
    }

    @Override
    public String getDisplayName() {
        return displayName.getDisplayName();
    }

    @Override
    public ResolvableDependencies getIncoming() {
        return resolvableDependencies;
    }

    @Override
    public ConfigurationPublications getOutgoing() {
        return outgoing;
    }

    @Override
    public OutgoingVariant convertToOutgoingVariant() {
        return outgoing.convertToOutgoingVariant();
    }

    @Override
    public void collectVariants(VariantVisitor visitor) {
        outgoing.collectVariants(visitor);
    }

    @Override
    public void beforeLocking(Action<? super ConfigurationInternal> action) {
        if (canBeMutated) {
            if (beforeLocking != null) {
                beforeLocking = Actions.composite(beforeLocking, action);
            } else {
                beforeLocking = action;
            }
        }
    }

    @Override
    public boolean isCanBeMutated() {
        return canBeMutated;
    }

    @Override
    public void preventFromFurtherMutation() {
        preventFromFurtherMutation(false);
    }

    @Override
    public List<? extends GradleException> preventFromFurtherMutationLenient() {
        return preventFromFurtherMutation(true);
    }

    private List<? extends GradleException> preventFromFurtherMutation(boolean lenient) {
        // TODO This should use the same `MutationValidator` infrastructure that we use for other mutation types
        if (canBeMutated) {
            if (beforeLocking != null) {
                beforeLocking.execute(this);
                beforeLocking = null;
            }
            AttributeContainerInternal delegatee = configurationAttributes.asImmutable();
            configurationAttributes = new ImmutableAttributeContainerWithErrorMessage(delegatee, this.displayName);
            outgoing.preventFromFurtherMutation();
            canBeMutated = false;

            preventUsageMutation();
            logIfImproperConfiguration();

            // We will only check unique attributes if this configuration is consumable, not resolvable, and has attributes itself
            if (mustHaveUniqueAttributes(this) && !this.getAttributes().isEmpty()) {
                return ensureUniqueAttributes(lenient);
            }

        }
        return Collections.emptyList();
    }

    private List<? extends GradleException> ensureUniqueAttributes(boolean lenient) {
        final Set<? extends ConfigurationInternal> all = (configurationsProvider != null) ? configurationsProvider.getAll() : null;
        if (all != null) {
            final Collection<? extends Capability> allCapabilities = allCapabilitiesIncludingDefault(this);

            final Predicate<ConfigurationInternal> isDuplicate = otherConfiguration -> hasSameCapabilitiesAs(allCapabilities, otherConfiguration) && hasSameAttributesAs(otherConfiguration);
            List<String> collisions = all.stream()
                .filter(c -> c != this)
                .filter(this::mustHaveUniqueAttributes)
                .filter(c -> !c.isCanBeMutated())
                .filter(isDuplicate)
                .map(ResolveContext::getDisplayName)
                .collect(Collectors.toList());
            if (!collisions.isEmpty()) {
                DocumentedFailure.Builder builder = DocumentedFailure.builder();
                String advice = "Consider adding an additional attribute to one of the configurations to disambiguate them.";
                if (!lenient) {
                    advice += "  Run the 'outgoingVariants' task for more details.";
                }
                GradleException gradleException = builder.withSummary("Consumable configurations with identical capabilities within a project (other than the default configuration) must have unique attributes, but " + getDisplayName() + " and " + collisions + " contain identical attribute sets.")
                    .withAdvice(advice)
                    .withUserManual("upgrading_version_7", "unique_attribute_sets")
                    .build();
                if (lenient) {
                    return Collections.singletonList(gradleException);
                } else {
                    throw gradleException;
                }
            }
        }
        return Collections.emptyList();
    }

    /**
     * The only configurations which must have unique attributes are those which are consumable (and not also resolvable, legacy configurations),
     * excluding the default configuration.
     *
     * @param configuration the configuration to inspect
     * @return {@code true} if the given configuration must have unique attributes; {@code false} otherwise
     */
    private boolean mustHaveUniqueAttributes(Configuration configuration) {
        return configuration.isCanBeConsumed() && !configuration.isCanBeResolved() && !Dependency.DEFAULT_CONFIGURATION.equals(configuration.getName());
    }

    private Collection<? extends Capability> allCapabilitiesIncludingDefault(Configuration conf) {
        if (conf.getOutgoing().getCapabilities().isEmpty()) {
            Project project = domainObjectContext.getProject();
            if (project == null) {
                throw new IllegalStateException("Project is null for configuration '" + conf.getName() + "'.");
            }
            return Collections.singleton(new ProjectDerivedCapability(project));
        } else {
            return conf.getOutgoing().getCapabilities();
        }
    }

    private boolean hasSameCapabilitiesAs(final Collection<? extends Capability> allMyCapabilities, ConfigurationInternal other) {
        final Collection<? extends Capability> allOtherCapabilities = allCapabilitiesIncludingDefault(other);
        //noinspection SuspiciousMethodCalls
        return allMyCapabilities.size() == allOtherCapabilities.size() && allMyCapabilities.containsAll(allOtherCapabilities);
    }

    private boolean hasSameAttributesAs(ConfigurationInternal other) {
        return other.getAttributes().asMap().equals(getAttributes().asMap());
    }

    @Override
    public void outgoing(Action<? super ConfigurationPublications> action) {
        action.execute(outgoing);
    }

    @Deprecated
    @SuppressWarnings("DeprecatedIsStillUsed")
    @Override
    public ConfigurationInternal copy() {
        return createCopy(getDependencies(), getDependencyConstraints());
    }

    @Deprecated
    @SuppressWarnings("DeprecatedIsStillUsed")
    @Override
    public Configuration copyRecursive() {
        return createCopy(getAllDependencies(), getAllDependencyConstraints());
    }

    @Deprecated
    @SuppressWarnings("DeprecatedIsStillUsed")
    @Override
    public Configuration copy(Spec<? super Dependency> dependencySpec) {
        return createCopy(CollectionUtils.filter(getDependencies(), dependencySpec), getDependencyConstraints());
    }

    @Deprecated
    @SuppressWarnings("DeprecatedIsStillUsed")
    @Override
    public Configuration copyRecursive(Spec<? super Dependency> dependencySpec) {
        return createCopy(CollectionUtils.filter(getAllDependencies(), dependencySpec), getAllDependencyConstraints());
    }

    /**
     * Instead of copying a configuration's roles outright, we allow copied configurations
     * to assume any role. However, any roles which were previously disabled will become
     * deprecated in the copied configuration. In 9.0, we will update this to copy
     * roles and deprecations without modification. Or, better yet, we will remove support
     * for copying configurations altogether.
     *
     * This means the copy created is <strong>NOT</strong> a strictly identical copy of the original, as the role
     * will be not only a different instance, but also may return different deprecation values.
     */
    @Deprecated
    private DefaultConfiguration createCopy(Set<Dependency> dependencies, Set<DependencyConstraint> dependencyConstraints) {
<<<<<<< HEAD
        DeprecationLogger.deprecateAction("Copying configurations is deprecated")
                .withAdvice("Consider creating a new configuration or extending an existing one instead.")
                .willBeRemovedInGradle9()
                .withUpgradeGuideSection(8, "configuration_copying_deprecated")
                .nagUser();

        // Begin by allowing everything, and setting deprecations for disallowed roles
        ConfigurationRole adjustedCurrentUsage = ConfigurationRole.forUsage(
                true, true, true,
                !canBeConsumed || consumptionDeprecation != null,
                !canBeResolved || resolutionAlternatives != null,
                !canBeDeclaredAgainst || declarationAlternatives != null);

=======
        // Begin by allowing everything, and setting deprecations for disallowed roles in a new role implementation
        boolean deprecateConsumption = !canBeConsumed || consumptionDeprecation != null;
        boolean deprecateResolution = !canBeResolved || resolutionAlternatives != null;
        boolean deprecateDeclarationAgainst = !canBeDeclaredAgainst || declarationAlternatives != null;
        ConfigurationRole adjustedCurrentUsage = new CopiedConfigurationRole(deprecateConsumption, deprecateResolution, deprecateDeclarationAgainst);
>>>>>>> 77b75be7

        DefaultConfiguration copiedConfiguration = newConfiguration(adjustedCurrentUsage, this.usageCanBeMutated);
        // state, cachedResolvedConfiguration, and extendsFrom intentionally not copied - must re-resolve copy
        // copying extendsFrom could mess up dependencies when copy was re-resolved

        copiedConfiguration.visible = visible;
        copiedConfiguration.transitive = transitive;
        copiedConfiguration.description = description;

        copiedConfiguration.defaultDependencyActions = defaultDependencyActions;
        copiedConfiguration.withDependencyActions = withDependencyActions;
        copiedConfiguration.dependencyResolutionListeners = dependencyResolutionListeners.copy();

        copiedConfiguration.declarationAlternatives =
            canBeDeclaredAgainst || declarationAlternatives != null ? declarationAlternatives : Collections.emptyList();
        copiedConfiguration.resolutionAlternatives =
            canBeResolved || resolutionAlternatives != null ? resolutionAlternatives : Collections.emptyList();
        copiedConfiguration.consumptionDeprecation =
            canBeConsumed || consumptionDeprecation != null ? consumptionDeprecation
                : DeprecationLogger.deprecateConfiguration(name).forConsumption()
                    .willBecomeAnErrorInGradle9().undocumented();

        copiedConfiguration.getArtifacts().addAll(getAllArtifacts());

        if (!configurationAttributes.isEmpty()) {
            for (Attribute<?> attribute : configurationAttributes.keySet()) {
                Object value = configurationAttributes.getAttribute(attribute);
                copiedConfiguration.getAttributes().attribute(Cast.uncheckedNonnullCast(attribute), value);
            }
        }

        // todo An ExcludeRule is a value object but we don't enforce immutability for DefaultExcludeRule as strong as we
        // should (we expose the Map). We should provide a better API for ExcludeRule (I don't want to use unmodifiable Map).
        // As soon as DefaultExcludeRule is truly immutable, we don't need to create a new instance of DefaultExcludeRule.
        for (ExcludeRule excludeRule : getAllExcludeRules()) {
            copiedConfiguration.excludeRules.add(new DefaultExcludeRule(excludeRule.getGroup(), excludeRule.getModule()));
        }

        DomainObjectSet<Dependency> copiedDependencies = copiedConfiguration.getDependencies();
        for (Dependency dependency : dependencies) {
            copiedDependencies.add(dependency.copy());
        }
        DomainObjectSet<DependencyConstraint> copiedDependencyConstraints = copiedConfiguration.getDependencyConstraints();
        for (DependencyConstraint dependencyConstraint : dependencyConstraints) {
            copiedDependencyConstraints.add(((DependencyConstraintInternal) dependencyConstraint).copy());
        }
        return copiedConfiguration;
    }

    private DefaultConfiguration newConfiguration(ConfigurationRole role, boolean usageCanBeMutated) {
        DetachedConfigurationsProvider configurationsProvider = new DetachedConfigurationsProvider();
        RootComponentMetadataBuilder rootComponentMetadataBuilder = this.rootComponentMetadataBuilder.withConfigurationsProvider(configurationsProvider);

        String newName = getNameWithCopySuffix();

        Factory<ResolutionStrategyInternal> childResolutionStrategy = resolutionStrategy != null ? Factories.constant(resolutionStrategy.copy()) : resolutionStrategyFactory;
        DefaultConfiguration copiedConfiguration = defaultConfigurationFactory.create(
            newName,
            configurationsProvider,
            childResolutionStrategy,
            rootComponentMetadataBuilder,
            role,
            usageCanBeMutated
        );
        configurationsProvider.setTheOnlyConfiguration(copiedConfiguration);
        return copiedConfiguration;
    }

    private String getNameWithCopySuffix() {
        int count = copyCount.incrementAndGet();
        String copyName = name + "Copy";
        return count == 1
            ? copyName
            : copyName + count;
    }

    @Override
    public Configuration copy(Closure dependencySpec) {
        return copy(Specs.convertClosureToSpec(dependencySpec));
    }

    @Override
    public Configuration copyRecursive(Closure dependencySpec) {
        return copyRecursive(Specs.convertClosureToSpec(dependencySpec));
    }

    @Override
    public ResolutionStrategyInternal getResolutionStrategy() {
        if (resolutionStrategy == null) {
            resolutionStrategy = resolutionStrategyFactory.create();
            resolutionStrategy.setMutationValidator(this);
            resolutionStrategyFactory = null;
        }
        return resolutionStrategy;
    }

    @Override
    public LocalComponentMetadata toRootComponentMetaData() {
        return rootComponentMetadataBuilder.toRootComponentMetaData();
    }

    @Override
    public List<? extends DependencyMetadata> getSyntheticDependencies() {
        return syntheticDependencies.get();
    }

    private List<? extends DependencyMetadata> generateSyntheticDependencies() {
        ComponentIdentifier componentIdentifier = componentIdentifierFactory.createComponentIdentifier(getModule());

        Stream<LocalComponentDependencyMetadata> dependencyLockingConstraintMetadata = Stream.empty();
        if (getResolutionStrategy().isDependencyLockingEnabled()) {
            DependencyLockingState dependencyLockingState = dependencyLockingProvider.loadLockState(name);
            boolean strict = dependencyLockingState.mustValidateLockState();
            dependencyLockingConstraintMetadata = dependencyLockingState.getLockedDependencies().stream().map(lockedDependency -> {
                String lockedVersion = lockedDependency.getVersion();
                VersionConstraint versionConstraint = strict
                    ? DefaultMutableVersionConstraint.withStrictVersion(lockedVersion)
                    : DefaultMutableVersionConstraint.withVersion(lockedVersion);
                ModuleComponentSelector selector = DefaultModuleComponentSelector.newSelector(DefaultModuleIdentifier.newId(lockedDependency.getGroup(), lockedDependency.getModule()), versionConstraint);
                return new LocalComponentDependencyMetadata(
                    componentIdentifier, selector, name, getAttributes(),
                    ImmutableAttributes.EMPTY, null, Collections.emptyList(),  Collections.emptyList(),
                    false, false, false, true, false, true, getLockReason(strict, lockedVersion)
                );
            });
        }

        Stream<LocalComponentDependencyMetadata> consistentResolutionConstraintMetadata = getConsistentResolutionConstraints().map(dc -> {
            ModuleComponentSelector selector = DefaultModuleComponentSelector.newSelector(DefaultModuleIdentifier.newId(dc.getGroup(), dc.getName()), dc.getVersionConstraint());
            return new LocalComponentDependencyMetadata(
                componentIdentifier, selector, name, getAttributes(),
                ImmutableAttributes.EMPTY, null, Collections.emptyList(), Collections.emptyList(),
                false, false, false, true, false, true, dc.getReason()
            );
        });

        return Stream.concat(dependencyLockingConstraintMetadata, consistentResolutionConstraintMetadata)
                     .collect(ImmutableList.toImmutableList());
    }

    private String getLockReason(boolean strict, String lockedVersion) {
        if (strict) {
            return "dependency was locked to version '" + lockedVersion + "'";
        }
        return "dependency was locked to version '" + lockedVersion + "' (update/lenient mode)";
    }

    @Override
    public String getPath() {
        return path.getPath();
    }

    @Override
    public Path getIdentityPath() {
        return identityPath;
    }

    @Override
    public void setReturnAllVariants(boolean returnAllVariants) {
        if (!canBeMutated) {
            throw new IllegalStateException("Configuration is unmodifiable");
        }
        this.returnAllVariants = returnAllVariants;
    }

    @Override
    public boolean getReturnAllVariants() {
        return this.returnAllVariants;
    }

    @Override
    public Configuration resolutionStrategy(Closure closure) {
        configure(closure, getResolutionStrategy());
        return this;
    }

    @Override
    public Configuration resolutionStrategy(Action<? super ResolutionStrategy> action) {
        action.execute(getResolutionStrategy());
        return this;
    }

    @Override
    public void addMutationValidator(MutationValidator validator) {
        childMutationValidators.add(validator);
    }

    @Override
    public void removeMutationValidator(MutationValidator validator) {
        childMutationValidators.remove(validator);
    }

    private void validateParentMutation(MutationType type) {
        // Strategy changes in a parent configuration do not affect this configuration, or any of its children, in any way
        if (type == MutationType.STRATEGY) {
            return;
        }

        preventIllegalParentMutation(type);
        markAsModified(type);
        notifyChildren(type);
    }

    @Override
    public void validateMutation(MutationType type) {
        preventIllegalMutation(type);
        markAsModified(type);
        notifyChildren(type);
    }

    private void preventIllegalParentMutation(MutationType type) {
        // TODO Deprecate and eventually prevent these mutations in parent when already resolved
        if (type == MutationType.DEPENDENCY_ATTRIBUTES) {
            return;
        }

        InternalState resolvedState = currentResolveState.get().state;
        if (resolvedState == ARTIFACTS_RESOLVED) {
            throw new InvalidUserDataException(String.format("Cannot change %s of parent of %s after it has been resolved", type, getDisplayName()));
        } else if (resolvedState == GRAPH_RESOLVED) {
            if (type == MutationType.DEPENDENCIES) {
                throw new InvalidUserDataException(String.format("Cannot change %s of parent of %s after task dependencies have been resolved", type, getDisplayName()));
            }
        }
    }

    private void preventIllegalMutation(MutationType type) {
        // TODO: Deprecate and eventually prevent these mutations when already resolved
        if (type == MutationType.DEPENDENCY_ATTRIBUTES) {
            assertIsDeclarableAgainst();
            return;
        }

        InternalState resolvedState = currentResolveState.get().state;
        if (resolvedState == ARTIFACTS_RESOLVED) {
            // The public result for the configuration has been calculated.
            // It is an error to change anything that would change the dependencies or artifacts
            throw new InvalidUserDataException(String.format("Cannot change %s of dependency %s after it has been resolved.", type, getDisplayName()));
        } else if (resolvedState == GRAPH_RESOLVED) {
            // The task dependencies for the configuration have been calculated using Configuration.getBuildDependencies().
            throw new InvalidUserDataException(String.format("Cannot change %s of dependency %s after task dependencies have been resolved", type, getDisplayName()));
        } else if (observedState == GRAPH_RESOLVED || observedState == ARTIFACTS_RESOLVED) {
            // The configuration has been used in a resolution, and it is an error for build logic to change any dependencies,
            // exclude rules or parent configurations (values that will affect the resolved graph).
            if (type != MutationType.STRATEGY) {
                String extraMessage = insideBeforeResolve ? " Use 'defaultDependencies' instead of 'beforeResolve' to specify default dependencies for a configuration." : "";
                throw new InvalidUserDataException(String.format("Cannot change %s of dependency %s after it has been included in dependency resolution.%s", type, getDisplayName(), extraMessage));
            }
        }

        if (type == MutationType.USAGE) {
            assertUsageIsMutable();
        }
    }

    private void markAsModified(MutationType type) {
        // TODO: Should not be ignoring DEPENDENCY_ATTRIBUTE modifications after resolve
        if (type == MutationType.DEPENDENCY_ATTRIBUTES) {
            return;
        }
        // Strategy mutations will not require a re-resolve
        if (type == MutationType.STRATEGY) {
            return;
        }
        dependenciesModified = true;
    }

    private void notifyChildren(MutationType type) {
        // Notify child configurations
        for (MutationValidator validator : childMutationValidators) {
            validator.validateMutation(type);
        }
    }

    private ConfigurationIdentity getIdentity() {
        String name = getName();
        String projectPath = domainObjectContext.getProjectPath() == null ? null : domainObjectContext.getProjectPath().toString();
        String buildPath = domainObjectContext.getBuildPath().toString();
        return new DefaultConfigurationIdentity(buildPath, projectPath, name);
    }

    private static class ConfigurationDescription implements Describable {
        private final Path identityPath;

        ConfigurationDescription(Path identityPath) {
            this.identityPath = identityPath;
        }

        @Override
        public String getDisplayName() {
            return "configuration '" + identityPath + "'";
        }
    }

    private static class DefaultConfigurationIdentity implements ConfigurationIdentity {
        private final String buildPath;
        private final String projectPath;
        private final String name;

        public DefaultConfigurationIdentity(String buildPath, @Nullable String projectPath, String name) {
            this.buildPath = buildPath;
            this.projectPath = projectPath;
            this.name = name;
        }

        @Override
        public String getBuildPath() {
            return buildPath;
        }

        @Nullable
        @Override
        public String getProjectPath() {
            return projectPath;
        }

        @Override
        public String getName() {
            return name;
        }

        @Override
        public String toString() {
            Path path = Path.path(buildPath);
            if (projectPath != null) {
                path = path.append(Path.path(projectPath));
            }
            path = path.child(name);
            return "Configuration '" + path.toString() + "'";
        }
    }

    private class DefaultResolutionResultProvider implements ResolutionResultProvider<ResolutionResult> {

        @Override
        public ResolutionResult getTaskDependencyValue() {
            return getResultsForBuildDependencies().getResolutionResult();
        }

        @Override
        public ResolutionResult getValue() {
            return getResultsForArtifacts().getResolutionResult();
        }
    }

    private class VisitedArtifactsSetProvider implements ResolutionResultProvider<VisitedArtifactSet> {

        @Override
        public VisitedArtifactSet getTaskDependencyValue() {
            assertIsResolvable();
            return resolveGraphForBuildDependenciesIfRequired().getVisitedArtifacts();
        }

        @Override
        public VisitedArtifactSet getValue() {
            assertIsResolvable();
            ResolveState currentState = resolveToStateOrLater(ARTIFACTS_RESOLVED);
            return currentState.getCachedResolverResults().getVisitedArtifacts();
        }
    }

    private static class SelectedArtifactsProvider implements ResolutionResultProvider<SelectedArtifactSet> {
        private final Spec<? super Dependency> dependencySpec;
        private final AttributeContainerInternal viewAttributes;
        private final Spec<? super ComponentIdentifier> componentSpec;
        private final boolean allowNoMatchingVariants;
        private final boolean selectFromAllVariants;
        private final ResolutionResultProvider<VisitedArtifactSet> resultProvider;

        public SelectedArtifactsProvider(
            Spec<? super Dependency> dependencySpec,
            AttributeContainerInternal viewAttributes,
            Spec<? super ComponentIdentifier> componentSpec,
            boolean allowNoMatchingVariants,
            boolean selectFromAllVariants,
            ResolutionResultProvider<VisitedArtifactSet> resultProvider
        ) {
            this.dependencySpec = dependencySpec;
            this.viewAttributes = viewAttributes;
            this.componentSpec = componentSpec;
            this.allowNoMatchingVariants = allowNoMatchingVariants;
            this.selectFromAllVariants = selectFromAllVariants;
            this.resultProvider = resultProvider;
        }

        @Override
        public SelectedArtifactSet getTaskDependencyValue() {
            return resultProvider.getTaskDependencyValue().select(dependencySpec, viewAttributes, componentSpec, allowNoMatchingVariants, selectFromAllVariants);
        }

        @Override
        public SelectedArtifactSet getValue() {
            return resultProvider.getValue().select(dependencySpec, viewAttributes, componentSpec, allowNoMatchingVariants, selectFromAllVariants);
        }
    }

    private Optional<? extends RuntimeException> mapFailure(String type, Collection<Throwable> failures) {
        if (failures.isEmpty()) {
            return Optional.empty();
        }
        if (failures.size() == 1) {
            Optional<ResolveException> resolveException = failuresWithHint(failures);
            if (resolveException.isPresent()) {
                return resolveException;
            }
            resolveException.ifPresent(UncheckedException::throwAsUncheckedException);
            Throwable failure = failures.iterator().next();
            if (failure instanceof ResolveException) {
                return Optional.of((ResolveException) failure);
            }
        }
        return Optional.of(new DefaultLenientConfiguration.ArtifactResolveException(type, getIdentityPath().toString(), getDisplayName(), failures));
    }

    private void assertIsResolvable() {
        if (!canBeResolved) {
            throw new IllegalStateException("Resolving dependency configuration '" + name + "' is not allowed as it is defined as 'canBeResolved=false'.\nInstead, a resolvable ('canBeResolved=true') dependency configuration that extends '" + name + "' should be resolved.");
        }
    }

    private void assertIsDeclarableAgainst() {
        if (!canBeDeclaredAgainst) {
            throw new IllegalStateException("Declaring dependencies for configuration '" + name + "' is not allowed as it is defined as 'canBeDeclared=false'.");
        }
    }

    /**
     * Check that the combination of consumable, resolvable and declarable flags is sensible.
     * <p>
     * This should only check configurations <strong>not</strong> created in the {@link ConfigurationRoles#LEGACY} role.
     * <p>
     * This method should be called only after all mutations are known to be complete.  This shouldn't do
     * anything stronger than log to info, otherwise it will interrupt dependency reports. Many improper
     * configurations are still in use, we can't just fail if one is detected here.
     */
    @SuppressWarnings("deprecation")
    private void logIfImproperConfiguration() {
        if (roleAtCreation != ConfigurationRoles.LEGACY) {
            if (canBeConsumed && canBeResolved) {
                LOGGER.info("The configuration " + identityPath.toString() + " is both resolvable and consumable. This is considered a legacy configuration and it will eventually only be possible to be one of these.");
            }

            if (canBeConsumed && canBeDeclaredAgainst) {
                LOGGER.info("The configuration " + identityPath.toString() + " is both consumable and declarable. This combination is incorrect, only one of these flags should be set.");
            }

            // canBeDeclared && canBeResolved is a valid and expected combination
        }
    }

    @Override
    protected void assertCanCarryBuildDependencies() {
        assertIsResolvable();
    }

    @Override
    public AttributeContainerInternal getAttributes() {
        return configurationAttributes;
    }

    @Override
    public Configuration attributes(Action<? super AttributeContainer> action) {
        action.execute(configurationAttributes);
        return this;
    }

    @Override
    public void preventUsageMutation() {
        usageCanBeMutated = false;
    }

    @SuppressWarnings("deprecation")
    private void assertUsageIsMutable() {
        if (!usageCanBeMutated) {
            // Don't print role message for legacy role - users might not have actively chosen this role
            if (roleAtCreation != ConfigurationRoles.LEGACY) {
                throw new GradleException(
                        String.format("Cannot change the allowed usage of %s, as it was locked upon creation to the role: '%s'.\n" +
                                "This role permits the following usage:\n" +
                                "%s\n" +
                                "Ideally, each configuration should be used for a single purpose.",
                                getDisplayName(), roleAtCreation.getName(), roleAtCreation.describeUsage()));
            } else {
                throw new GradleException(String.format("Cannot change the allowed usage of %s, as it has been locked.", getDisplayName()));
            }
        }
    }

    private void maybeWarnOnChangingUsage(String usage, boolean current) {
        if (!isSpecialCaseOfChangingUsage(usage, current)) {
            String msgTemplate = "Allowed usage is changing for %s, %s. Ideally, usage should be fixed upon creation.";
            String changingUsage = usage + " was " + !current + " and is now " + current;
            
            DeprecationLogger.deprecateBehaviour(String.format(msgTemplate, getDisplayName(), changingUsage))
                    .withAdvice("Usage should be fixed upon creation.")
                    .willBeRemovedInGradle9()
                    .withUpgradeGuideSection(8, "configurations_allowed_usage")
                    .nagUser();
        }
    }

    /**
     * This is a temporary method that decides if a usage change is a known/supported special case, where a deprecation warning message
     * should not be emitted.
     * <p>
     * Many of these exceptions are needed to avoid spamming deprecations warnings whenever the Kotlin plugin is used.  This method is
     * temporary as the eventual goal is that all configuration usage be specified upon creation and immutable thereafter.
     * <p>
     * <ol>
     *     <li>While {#roleAtCreation} is {@code null}, we are still initializing, so we should NOT warn.</li>
     *     <li>Changes to the usage of the detached configurations should NOT warn (this done by the Kotlin plugin).</li>
     *     <li>Configurations with a legacy role should NOT warn when changing usage, 
since users cannot create non-legacy configurations and there is no current public API for setting roles upon creation</li>
     *     <li>Setting consumable usage to false on the {@code apiElements} and {@code runtimeElements} configurations should NOT warn (this is done by the Kotlin plugin).</li>
     *     <li>All other usage changes should warn.</li>
     * </ol>
     * <p>
     * This method is temporary, so the duplication of the configuration names defined in
     * {@link JvmConstants}, which are not available to be referenced directly from here, is unfortunate, but not a showstopper.
     *
     * @param usage the name usage that is being changed
     * @param current the current value of the usage after the change
     */
    @SuppressWarnings({"JavadocReference", "deprecation"})
    private boolean isSpecialCaseOfChangingUsage(String usage, boolean current) {
        boolean isInitializing = roleAtCreation == null;
        boolean isDetachedConfiguration = this.configurationsProvider instanceof DetachedConfigurationsProvider;
        boolean isLegacyRole = roleAtCreation == ConfigurationRoles.LEGACY;
        boolean isPermittedConfigurationChangeForKotlin = name.equals("apiElements") || name.equals("runtimeElements") && usage.equals("consumable") && !current;

        return isInitializing || isDetachedConfiguration || isLegacyRole || isPermittedConfigurationChangeForKotlin;
    }

    @Override
    public boolean isDeprecatedForConsumption() {
        return consumptionDeprecated;
    }

    @Override
    public boolean isDeprecatedForResolution() {
        return resolutionDeprecated;
    }

    @Override
    public boolean isDeprecatedForDeclarationAgainst() {
        return declarationDeprecated;
    }

    @Override
    public boolean isCanBeConsumed() {
        return canBeConsumed;
    }

    @Override
    public void setCanBeConsumed(boolean allowed) {
        if (canBeConsumed != allowed) {
            validateMutation(MutationType.USAGE);
            canBeConsumed = allowed;
            maybeWarnOnChangingUsage("consumable", allowed);
        }
    }

    @Override
    public boolean isCanBeResolved() {
        return canBeResolved;
    }

    @Override
    public void setCanBeResolved(boolean allowed) {
        if (canBeResolved != allowed) {
            validateMutation(MutationType.USAGE);
            canBeResolved = allowed;
            maybeWarnOnChangingUsage("resolvable", allowed);
        }
    }

    @Override
    public boolean isCanBeDeclaredAgainst() {
        return canBeDeclaredAgainst;
    }

    @Override
    public void setCanBeDeclaredAgainst(boolean allowed) {
        if (canBeDeclaredAgainst != allowed) {
            validateMutation(MutationType.USAGE);
            canBeDeclaredAgainst = allowed;
            maybeWarnOnChangingUsage("declarable against", allowed);
        }
    }

    @VisibleForTesting
    ListenerBroadcast<DependencyResolutionListener> getDependencyResolutionListeners() {
        return dependencyResolutionListeners;
    }

    @Override
    @Nullable
    public List<String> getDeclarationAlternatives() {
        return declarationAlternatives;
    }

    @Nullable
    @Override
    public DeprecationMessageBuilder.WithDocumentation getConsumptionDeprecation() {
        return consumptionDeprecation;
    }

    @Nullable
    @Override
    public List<String> getResolutionAlternatives() {
        return resolutionAlternatives;
    }

    @Override
    public DeprecatableConfiguration deprecateForDeclarationAgainst(String... alternativesForDeclaring) {
        validateMutation(MutationType.USAGE);
        this.declarationAlternatives = ImmutableList.copyOf(alternativesForDeclaring);
        if (!declarationDeprecated) {
            maybeWarnOnChangingUsage("deprecated for declaration against", true);
        }
        declarationDeprecated = true;
        return this;
    }

    @Override
    public DeprecatableConfiguration deprecateForResolution(String... alternativesForResolving) {
        validateMutation(MutationType.USAGE);
        this.resolutionAlternatives = ImmutableList.copyOf(alternativesForResolving);
        if (!consumptionDeprecated) {
            maybeWarnOnChangingUsage("deprecated for resolution", true);
        }
        resolutionDeprecated = true;
        return this;
    }

    @Override
    public DeprecatableConfiguration deprecateForConsumption(Function<DeprecationMessageBuilder.DeprecateConfiguration, DeprecationMessageBuilder.WithDocumentation> deprecation) {
        validateMutation(MutationType.USAGE);
        this.consumptionDeprecation = deprecation.apply(DeprecationLogger.deprecateConfiguration(name).forConsumption());
        if (!consumptionDeprecated) {
            maybeWarnOnChangingUsage("deprecated for consumption", true);
        }
        consumptionDeprecated = true;
        return this;
    }

    @Override
    public Configuration shouldResolveConsistentlyWith(Configuration versionsSource) {
        this.consistentResolutionSource = (ConfigurationInternal) versionsSource;
        this.consistentResolutionReason = "version resolved in " + versionsSource + " by consistent resolution";
        return this;
    }

    @Override
    public Configuration disableConsistentResolution() {
        this.consistentResolutionSource = null;
        this.consistentResolutionReason = null;
        return this;
    }

    private abstract static class ResolveState {
        static final ResolveState NOT_RESOLVED = new ResolveState(UNRESOLVED) {
            @Override
            public ResolvedConfiguration getResolvedConfiguration() {
                throw new IllegalStateException();
            }

            @Override
            public ResolverResults getCachedResolverResults() {
                throw new IllegalStateException();
            }

            @Override
            public boolean hasError() {
                return false;
            }
        };

        final InternalState state;

        ResolveState(InternalState state) {
            this.state = state;
        }

        abstract boolean hasError();

        public abstract ResolvedConfiguration getResolvedConfiguration();

        public abstract ResolverResults getCachedResolverResults();
    }

    private static class WithResults extends ResolveState {
        final ResolverResults cachedResolverResults;

        WithResults(InternalState state, ResolverResults cachedResolverResults) {
            super(state);
            this.cachedResolverResults = cachedResolverResults;
        }

        @Override
        boolean hasError() {
            return cachedResolverResults.hasError();
        }

        @Override
        public ResolverResults getCachedResolverResults() {
            return cachedResolverResults;
        }

        @Override
        public ResolvedConfiguration getResolvedConfiguration() {
            return cachedResolverResults.getResolvedConfiguration();
        }
    }

    private static class BuildDependenciesResolved extends WithResults {
        public BuildDependenciesResolved(ResolverResults results) {
            super(BUILD_DEPENDENCIES_RESOLVED, results);
        }
    }

    private static class GraphResolved extends WithResults {
        public GraphResolved(ResolverResults cachedResolverResults) {
            super(GRAPH_RESOLVED, cachedResolverResults);
        }
    }

    private static class ArtifactsResolved extends WithResults {
        public ArtifactsResolved(ResolverResults results) {
            super(ARTIFACTS_RESOLVED, results);
        }
    }

    private DefaultArtifactCollection artifactCollection(AttributeContainerInternal attributes, Spec<? super ComponentIdentifier> componentFilter, boolean lenient, boolean allowNoMatchingVariants, boolean selectFromAllVariants) {
        ImmutableAttributes viewAttributes = attributes.asImmutable();
        DefaultResolutionHost failureHandler = new DefaultResolutionHost();
        ResolutionBackedFileCollection files = new ResolutionBackedFileCollection(
            new SelectedArtifactsProvider(Specs.satisfyAll(), viewAttributes, componentFilter, allowNoMatchingVariants, selectFromAllVariants, new VisitedArtifactsSetProvider()), lenient, failureHandler, taskDependencyFactory
        );
        return new DefaultArtifactCollection(files, lenient, failureHandler, calculatedValueContainerFactory);
    }

    @Override
    public ConfigurationRole getRoleAtCreation() {
        return roleAtCreation;
    }

    public class ConfigurationResolvableDependencies implements ResolvableDependenciesInternal {

        @Override
        public String getName() {
            return name;
        }

        @Override
        public String getPath() {
            return path.getPath();
        }

        @Override
        public String toString() {
            return "dependencies '" + getIdentityPath() + "'";
        }

        @Override
        public FileCollection getFiles() {
            assertIsResolvable();
            return intrinsicFiles;
        }

        @Override
        public DependencySet getDependencies() {
            runDependencyActions();
            return getAllDependencies();
        }

        @Override
        public DependencyConstraintSet getDependencyConstraints() {
            runDependencyActions();
            return getAllDependencyConstraints();
        }

        @Override
        public void beforeResolve(Action<? super ResolvableDependencies> action) {
            dependencyResolutionListeners.add("beforeResolve", userCodeApplicationContext.reapplyCurrentLater(action));
        }

        @Override
        public void beforeResolve(Closure action) {
            beforeResolve(ConfigureUtil.configureUsing(action));
        }

        @Override
        public void afterResolve(Action<? super ResolvableDependencies> action) {
            dependencyResolutionListeners.add("afterResolve", userCodeApplicationContext.reapplyCurrentLater(action));
        }

        @Override
        public void afterResolve(Closure action) {
            afterResolve(ConfigureUtil.configureUsing(action));
        }

        @Override
        public ResolutionResult getResolutionResult() {
            assertIsResolvable();
            return new LenientResolutionResult(DEFAULT_ERROR_HANDLER);
        }

        @Override
        public ArtifactCollection getArtifacts() {
            return artifactCollection(configurationAttributes, Specs.satisfyAll(), false, false, false);
        }

        @Override
        public ArtifactView artifactView(Action<? super ArtifactView.ViewConfiguration> configAction) {
            ArtifactViewConfiguration config = createArtifactViewConfiguration();
            configAction.execute(config);
            return createArtifactView(config);
        }

        private ArtifactView createArtifactView(ArtifactViewConfiguration config) {
            ImmutableAttributes viewAttributes = config.lockViewAttributes();
            // This is a little coincidental: if view attributes have not been accessed, don't allow no matching variants
            boolean allowNoMatchingVariants = config.attributesUsed;
            ArtifactView view;
            view = new ConfigurationArtifactView(viewAttributes, config.lockComponentFilter(), config.lenient, allowNoMatchingVariants, config.reselectVariant);
            return view;
        }

        private DefaultConfiguration.ArtifactViewConfiguration createArtifactViewConfiguration() {
            return instantiator.newInstance(ArtifactViewConfiguration.class, attributesFactory, configurationAttributes);
        }

        @Override
        public AttributeContainer getAttributes() {
            return configurationAttributes;
        }

        @Override
        public ResolutionResult getResolutionResult(Action<? super Throwable> errorHandler) {
            return new LenientResolutionResult(errorHandler);
        }

        private class ConfigurationArtifactView implements ArtifactView {
            private final ImmutableAttributes viewAttributes;
            private final Spec<? super ComponentIdentifier> componentFilter;
            private final boolean lenient;
            private final boolean allowNoMatchingVariants;
            private final boolean selectFromAllVariants;

            ConfigurationArtifactView(ImmutableAttributes viewAttributes, Spec<? super ComponentIdentifier> componentFilter, boolean lenient, boolean allowNoMatchingVariants, boolean selectFromAllVariants) {
                this.viewAttributes = viewAttributes;
                this.componentFilter = componentFilter;
                this.lenient = lenient;
                this.allowNoMatchingVariants = allowNoMatchingVariants;
                this.selectFromAllVariants = selectFromAllVariants;
            }

            @Override
            public AttributeContainer getAttributes() {
                return viewAttributes;
            }

            @Override
            public ArtifactCollection getArtifacts() {
                return artifactCollection(viewAttributes, componentFilter, lenient, allowNoMatchingVariants, selectFromAllVariants);
            }

            @Override
            public FileCollection getFiles() {
                // TODO maybe make detached configuration is flag is true
                return new ResolutionBackedFileCollection(
                    new SelectedArtifactsProvider(Specs.satisfyAll(), viewAttributes, componentFilter, allowNoMatchingVariants, selectFromAllVariants, new VisitedArtifactsSetProvider()),
                    lenient,
                    new DefaultResolutionHost(),
                    taskDependencyFactory
                );
            }
        }

        private class LenientResolutionResult implements ResolutionResult {
            private final Action<? super Throwable> errorHandler;
            private volatile ResolutionResult delegate;

            private LenientResolutionResult(Action<? super Throwable> errorHandler) {
                this.errorHandler = errorHandler;
            }

            private void resolve() {
                if (delegate == null) {
                    synchronized (this) {
                        if (delegate == null) {
                            ResolveState currentState = resolveToStateOrLater(ARTIFACTS_RESOLVED);
                            delegate = currentState.getCachedResolverResults().getResolutionResult();
                            Throwable failure = currentState.getCachedResolverResults().consumeNonFatalFailure();
                            if (failure != null) {
                                errorHandler.execute(failure);
                            }
                        }
                    }
                }
            }

            @Override
            public ResolvedComponentResult getRoot() {
                resolve();
                return delegate.getRoot();
            }

            @Override
            public Provider<ResolvedComponentResult> getRootComponent() {
                return new DefaultProvider<>(this::getRoot);
            }

            @Override
            public Set<? extends DependencyResult> getAllDependencies() {
                resolve();
                return delegate.getAllDependencies();
            }

            @Override
            public void allDependencies(Action<? super DependencyResult> action) {
                resolve();
                delegate.allDependencies(action);
            }

            @Override
            public void allDependencies(Closure closure) {
                resolve();
                delegate.allDependencies(closure);
            }

            @Override
            public Set<ResolvedComponentResult> getAllComponents() {
                resolve();
                return delegate.getAllComponents();
            }

            @Override
            public void allComponents(Action<? super ResolvedComponentResult> action) {
                resolve();
                delegate.allComponents(action);
            }

            @Override
            public void allComponents(Closure closure) {
                resolve();
                delegate.allComponents(closure);
            }

            @Override
            public AttributeContainer getRequestedAttributes() {
                return delegate.getRequestedAttributes();
            }

            @Override
            public int hashCode() {
                resolve();
                return delegate.hashCode();
            }

            @Override
            public boolean equals(Object obj) {
                if (obj instanceof LenientResolutionResult) {
                    resolve();
                    return delegate.equals(((LenientResolutionResult) obj).delegate);
                }
                return false;
            }

            @Override
            public String toString() {
                return "lenient resolution result for " + delegate;
            }
        }
    }

    public static class ArtifactViewConfiguration implements ArtifactView.ViewConfiguration {
        private final ImmutableAttributesFactory attributesFactory;
        private final AttributeContainerInternal configurationAttributes;
        private AttributeContainerInternal viewAttributes;
        private Spec<? super ComponentIdentifier> componentFilter;
        private boolean lenient;
        private boolean reselectVariant;
        private boolean attributesUsed;

        public ArtifactViewConfiguration(ImmutableAttributesFactory attributesFactory, AttributeContainerInternal configurationAttributes) {
            this.attributesFactory = attributesFactory;
            this.configurationAttributes = configurationAttributes;
        }

        @Override
        public AttributeContainer getAttributes() {
            if (viewAttributes == null) {
                if (reselectVariant) {
                    viewAttributes = attributesFactory.mutable();
                } else {
                    viewAttributes = attributesFactory.mutable(configurationAttributes);
                }
                attributesUsed = true;
            }
            return viewAttributes;
        }

        @Override
        public ArtifactViewConfiguration attributes(Action<? super AttributeContainer> action) {
            action.execute(getAttributes());
            return this;
        }

        @Override
        public ArtifactViewConfiguration componentFilter(Spec<? super ComponentIdentifier> componentFilter) {
            assertComponentFilterUnset();
            this.componentFilter = componentFilter;
            return this;
        }

        @Override
        public boolean isLenient() {
            return lenient;
        }

        @Override
        public void setLenient(boolean lenient) {
            this.lenient = lenient;
        }

        @Override
        public ArtifactViewConfiguration lenient(boolean lenient) {
            this.lenient = lenient;
            return this;
        }

        @Override
        public ArtifactViewConfiguration withVariantReselection() {
            this.reselectVariant = true;
            return this;
        }

        private void assertComponentFilterUnset() {
            if (componentFilter != null) {
                throw new IllegalStateException("The component filter can only be set once before the view was computed");
            }
        }

        private Spec<? super ComponentIdentifier> lockComponentFilter() {
            if (componentFilter == null) {
                componentFilter = Specs.satisfyAll();
            }
            return componentFilter;
        }

        private ImmutableAttributes lockViewAttributes() {
            if (viewAttributes == null) {
                viewAttributes = configurationAttributes.asImmutable();
            } else {
                viewAttributes = viewAttributes.asImmutable();
            }
            return viewAttributes.asImmutable();
        }
    }

    private class AllArtifactsProvider implements PublishArtifactSetProvider {
        @Override
        public PublishArtifactSet getPublishArtifactSet() {
            return getAllArtifacts();
        }
    }

    private class DefaultResolutionHost implements ResolutionHost {
        @Override
        public String getDisplayName() {
            return DefaultConfiguration.this.getDisplayName();
        }

        @Override
        public DisplayName displayName(String type) {
            return Describables.of(DefaultConfiguration.this, type);
        }

        @Override
        public Optional<? extends RuntimeException> mapFailure(String type, Collection<Throwable> failures) {
            return DefaultConfiguration.this.mapFailure(type, failures);
        }
    }

    /**
     * A custom configuration role that is used to copy a configuration.
     *
     * We allow copied configurations to assume any role. However, any roles which were previously disabled will become
     * deprecated in the copied configuration.
     *
     * See the notes on {@link DefaultConfiguration#createCopy(Set, Set)}.
     */
    private final static class CopiedConfigurationRole implements ConfigurationRole {
        private final boolean deprecateConsumption;
        private final boolean deprecateResolution;
        private final boolean deprecateDeclarationAgainst;

        public CopiedConfigurationRole(boolean deprecateConsumption, boolean deprecateResolution, boolean deprecateDeclarationAgainst) {
            this.deprecateConsumption = deprecateConsumption;
            this.deprecateResolution = deprecateResolution;
            this.deprecateDeclarationAgainst = deprecateDeclarationAgainst;
        }

        @Override
        public String getName() {
            return "adjusted current usage with deprecations";
        }

        @Override
        public boolean isConsumable() {
            return true;
        }

        @Override
        public boolean isResolvable() {
            return true;
        }

        @Override
        public boolean isDeclarableAgainst() {
            return true;
        }

        @Override
        public boolean isConsumptionDeprecated() {
            return deprecateConsumption;
        }

        @Override
        public boolean isResolutionDeprecated() {
            return deprecateResolution;
        }

        @Override
        public boolean isDeclarationAgainstDeprecated() {
            return deprecateDeclarationAgainst;
            }
    }
}<|MERGE_RESOLUTION|>--- conflicted
+++ resolved
@@ -1308,27 +1308,17 @@
      */
     @Deprecated
     private DefaultConfiguration createCopy(Set<Dependency> dependencies, Set<DependencyConstraint> dependencyConstraints) {
-<<<<<<< HEAD
         DeprecationLogger.deprecateAction("Copying configurations is deprecated")
                 .withAdvice("Consider creating a new configuration or extending an existing one instead.")
                 .willBeRemovedInGradle9()
                 .withUpgradeGuideSection(8, "configuration_copying_deprecated")
                 .nagUser();
 
-        // Begin by allowing everything, and setting deprecations for disallowed roles
-        ConfigurationRole adjustedCurrentUsage = ConfigurationRole.forUsage(
-                true, true, true,
-                !canBeConsumed || consumptionDeprecation != null,
-                !canBeResolved || resolutionAlternatives != null,
-                !canBeDeclaredAgainst || declarationAlternatives != null);
-
-=======
         // Begin by allowing everything, and setting deprecations for disallowed roles in a new role implementation
         boolean deprecateConsumption = !canBeConsumed || consumptionDeprecation != null;
         boolean deprecateResolution = !canBeResolved || resolutionAlternatives != null;
         boolean deprecateDeclarationAgainst = !canBeDeclaredAgainst || declarationAlternatives != null;
         ConfigurationRole adjustedCurrentUsage = new CopiedConfigurationRole(deprecateConsumption, deprecateResolution, deprecateDeclarationAgainst);
->>>>>>> 77b75be7
 
         DefaultConfiguration copiedConfiguration = newConfiguration(adjustedCurrentUsage, this.usageCanBeMutated);
         // state, cachedResolvedConfiguration, and extendsFrom intentionally not copied - must re-resolve copy
